--- conflicted
+++ resolved
@@ -14,12 +14,9 @@
 ROOT = os.path.realpath(os.path.join(HERE, "..", ".."))
 
 sphinx_gallery_conf = {
-<<<<<<< HEAD
     "backreferences_dir": "backreferences",
+    "copyfile_regex": r".*\.(xyz)",
     "doc_module": ("torchpme",),
-=======
-    "copyfile_regex": r".*\.(xyz)",
->>>>>>> c0cfe591
     "examples_dirs": ["../../examples"],
     "filename_pattern": ".*",
     "gallery_dirs": ["examples"],
