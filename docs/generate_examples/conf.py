--- conflicted
+++ resolved
@@ -3,10 +3,6 @@
 import os
 from sphinx_gallery.sorting import FileNameSortKey
 from chemiscope.sphinx import ChemiscopeScraper
-<<<<<<< HEAD
-
-=======
->>>>>>> a75be80e
 
 extensions = [
     "sphinx_gallery.gen_gallery",
@@ -17,7 +13,6 @@
 ROOT = os.path.realpath(os.path.join(HERE, "..", ".."))
 
 sphinx_gallery_conf = {
-<<<<<<< HEAD
     "examples_dirs": ["../../examples"],
     "filename_pattern": ".*",
     "gallery_dirs": ["examples"],
@@ -26,15 +21,4 @@
     "reference_url": {"torchpme": None},
     "remove_config_comments": True,
     "within_subsection_order": FileNameSortKey,
-}
-=======
-     "examples_dirs": ["../../examples"],
-     "filename_pattern": ".*",
-     "gallery_dirs": ["examples"],
-     "image_scrapers": ["matplotlib", ChemiscopeScraper()],
-     "prefer_full_module": ["torchpme"],
-     "reference_url": {"torchpme": None},
-     "remove_config_comments": True,
-     "within_subsection_order": FileNameSortKey,
- }
->>>>>>> a75be80e
+}