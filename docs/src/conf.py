--- conflicted
+++ resolved
@@ -15,10 +15,6 @@
 
 suppress_warnings = ["config.cache"]
 
-<<<<<<< HEAD
-=======
-
->>>>>>> a75be80e
 ROOT = os.path.abspath(os.path.join("..", ".."))
 
 # We use a second (pseudo) sphinx project located in `docs/generate_examples` to run the
