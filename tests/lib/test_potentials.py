--- conflicted
+++ resolved
@@ -4,16 +4,13 @@
 from torch.special import erf, erfc
 from torch.testing import assert_close
 
-<<<<<<< HEAD
-from torchpme.lib import CombinedPotential, CoulombPotential, InversePowerLawPotential
-=======
 from torchpme.lib import (
     CoulombPotential,
     InversePowerLawPotential,
     Potential,
     SplinePotential,
+    CombinedPotential,
 )
->>>>>>> a76d9286
 
 
 def gamma(x):
@@ -329,82 +326,6 @@
     assert_close(ipl_bg, coul_bg, rtol=rtol, atol=atol)
 
 
-<<<<<<< HEAD
-@pytest.mark.parametrize("smearing", smearinges)
-def test_combined_potential(smearing):
-    """"""
-    ipl_1 = InversePowerLawPotential(exponent=1.0, smearing=smearing, dtype=dtype)
-    ipl_2 = InversePowerLawPotential(exponent=2.0, smearing=smearing, dtype=dtype)
-
-    ipl_1_from_dist = ipl_1.from_dist(dists)
-    ipl_1_sr_from_dist = ipl_1.sr_from_dist(dists)
-    ipl_1_lr_from_dist = ipl_1.lr_from_dist(dists_sq)
-    ipl_1_fourier = ipl_1.lr_from_k_sq(ks_sq)
-    ipl_1_self = ipl_1.self_contribution()
-    ipl_1_bg = ipl_1.background_correction()
-
-    ipl_2_from_dist = ipl_2.from_dist(dists)
-    ipl_2_sr_from_dist = ipl_2.sr_from_dist(dists)
-    ipl_2_lr_from_dist = ipl_2.lr_from_dist(dists_sq)
-    ipl_2_fourier = ipl_2.lr_from_k_sq(ks_sq)
-    ipl_2_self = ipl_2.self_contribution()
-    ipl_2_bg = ipl_2.background_correction()
-
-    weights = torch.randn(2, dtype=dtype)
-    combined = CombinedPotential(
-        exponents=[1.0, 2.0],
-        initial_weights=weights,
-        learnable_weights=False,
-        smearing=smearing,
-        dtype=dtype,
-    )
-    combined_from_dist = combined.from_dist(dists)
-    combined_sr_from_dist = combined.sr_from_dist(dists)
-    combined_lr_from_dist = combined.lr_from_dist(dists_sq)
-    combined_fourier = combined.lr_from_k_sq(ks_sq)
-    combined_self = combined.self_contribution()
-    combined_bg = combined.background_correction()
-
-    # Test agreement between generic and specialized implementations
-    atol = 3e-16
-    rtol = 2 * machine_epsilon
-    assert_close(
-        weights[0] * ipl_1_from_dist + weights[1] * ipl_2_from_dist,
-        combined_from_dist,
-        rtol=rtol,
-        atol=atol,
-    )
-
-    atol = 3e-8
-    rtol = 2 * machine_epsilon
-    assert_close(
-        weights[0] * ipl_1_sr_from_dist + weights[1] * ipl_2_sr_from_dist,
-        combined_sr_from_dist,
-        rtol=rtol,
-        atol=atol,
-    )
-    assert_close(
-        weights[0] * ipl_1_lr_from_dist + weights[1] * ipl_2_lr_from_dist,
-        combined_lr_from_dist,
-        rtol=rtol,
-        atol=atol,
-    )
-    assert_close(
-        weights[0] * ipl_1_fourier + weights[1] * ipl_2_fourier,
-        combined_fourier,
-        rtol=rtol,
-        atol=atol,
-    )
-    assert_close(
-        weights[0] * ipl_1_self + weights[1] * ipl_2_self,
-        combined_self,
-        rtol=rtol,
-        atol=atol,
-    )
-    assert_close(
-        weights[0] * ipl_1_bg + weights[1] * ipl_2_bg, combined_bg, rtol=rtol, atol=atol
-    )
-=======
 def test_spline_potential_cases():
     x_grid = torch.linspace(0, 20, 100)
     y_grid = torch.exp(-(x_grid**2) * 0.5)
@@ -513,4 +434,79 @@
 
     assert_close(rs_y, rs_y_jit)
     assert_close(ks_y, ks_y_jit)
->>>>>>> a76d9286
+
+
+@pytest.mark.parametrize("smearing", smearinges)
+def test_combined_potential(smearing):
+    """"""
+    ipl_1 = InversePowerLawPotential(exponent=1.0, smearing=smearing, dtype=dtype)
+    ipl_2 = InversePowerLawPotential(exponent=2.0, smearing=smearing, dtype=dtype)
+
+    ipl_1_from_dist = ipl_1.from_dist(dists)
+    ipl_1_sr_from_dist = ipl_1.sr_from_dist(dists)
+    ipl_1_lr_from_dist = ipl_1.lr_from_dist(dists_sq)
+    ipl_1_fourier = ipl_1.lr_from_k_sq(ks_sq)
+    ipl_1_self = ipl_1.self_contribution()
+    ipl_1_bg = ipl_1.background_correction()
+
+    ipl_2_from_dist = ipl_2.from_dist(dists)
+    ipl_2_sr_from_dist = ipl_2.sr_from_dist(dists)
+    ipl_2_lr_from_dist = ipl_2.lr_from_dist(dists_sq)
+    ipl_2_fourier = ipl_2.lr_from_k_sq(ks_sq)
+    ipl_2_self = ipl_2.self_contribution()
+    ipl_2_bg = ipl_2.background_correction()
+
+    weights = torch.randn(2, dtype=dtype)
+    combined = CombinedPotential(
+        exponents=[1.0, 2.0],
+        initial_weights=weights,
+        learnable_weights=False,
+        smearing=smearing,
+        dtype=dtype,
+    )
+    combined_from_dist = combined.from_dist(dists)
+    combined_sr_from_dist = combined.sr_from_dist(dists)
+    combined_lr_from_dist = combined.lr_from_dist(dists_sq)
+    combined_fourier = combined.lr_from_k_sq(ks_sq)
+    combined_self = combined.self_contribution()
+    combined_bg = combined.background_correction()
+
+    # Test agreement between generic and specialized implementations
+    atol = 3e-16
+    rtol = 2 * machine_epsilon
+    assert_close(
+        weights[0] * ipl_1_from_dist + weights[1] * ipl_2_from_dist,
+        combined_from_dist,
+        rtol=rtol,
+        atol=atol,
+    )
+
+    atol = 3e-8
+    rtol = 2 * machine_epsilon
+    assert_close(
+        weights[0] * ipl_1_sr_from_dist + weights[1] * ipl_2_sr_from_dist,
+        combined_sr_from_dist,
+        rtol=rtol,
+        atol=atol,
+    )
+    assert_close(
+        weights[0] * ipl_1_lr_from_dist + weights[1] * ipl_2_lr_from_dist,
+        combined_lr_from_dist,
+        rtol=rtol,
+        atol=atol,
+    )
+    assert_close(
+        weights[0] * ipl_1_fourier + weights[1] * ipl_2_fourier,
+        combined_fourier,
+        rtol=rtol,
+        atol=atol,
+    )
+    assert_close(
+        weights[0] * ipl_1_self + weights[1] * ipl_2_self,
+        combined_self,
+        rtol=rtol,
+        atol=atol,
+    )
+    assert_close(
+        weights[0] * ipl_1_bg + weights[1] * ipl_2_bg, combined_bg, rtol=rtol, atol=atol
+    )