--- conflicted
+++ resolved
@@ -5,7 +5,6 @@
 
 from .system import System
 
-<<<<<<< HEAD
 class Mesh:
     def __init__(
             self,
@@ -190,17 +189,6 @@
         """forward just calls :py:meth:`FieldBuilder.compute`"""
         return self.compute(systems=system, embeddings=embeddings)
     
-=======
-
-class FieldBuilder(torch.nn.Module):
-    def __init__(self):
-        pass
-
-    def compute(self, system: System, embeddings: Optional[TensorBlock] = None):
-        pass
-
-
->>>>>>> 9a391446
 class MeshInterpolate(torch.nn.Module):
     pass
 
