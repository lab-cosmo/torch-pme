<<<<<<< HEAD
from .meshewald import PMEPotential
=======
from .meshpotential import MeshPotential
from .pmepotential import PMEPotential
>>>>>>> db6e0659

__all__ = ["MeshPotential", "PMEPotential"]<|MERGE_RESOLUTION|>--- conflicted
+++ resolved
@@ -1,8 +1,3 @@
-<<<<<<< HEAD
-from .meshewald import PMEPotential
-=======
-from .meshpotential import MeshPotential
 from .pmepotential import PMEPotential
->>>>>>> db6e0659
 
 __all__ = ["MeshPotential", "PMEPotential"]