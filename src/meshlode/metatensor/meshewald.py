from typing import Dict, List, Union

import torch


try:
    from metatensor.torch import Labels, TensorBlock, TensorMap
    from metatensor.torch.atomistic import System
except ImportError:
    raise ImportError(
        "metatensor.torch is required for meshlode.metatensor but is not installed. "
        "Try installing it with:\npip install metatensor[torch]"
    )


from .. import calculators


# We are breaking the Liskov substitution principle here by changing the signature of
# "compute" compated to the supertype of "MeshPotential".
# mypy: disable-error-code="override"


class MeshEwaldPotential(calculators.PMEPotential):
    """An (atomic) type wise long range potential.

    Refer to :class:`meshlode.MeshPotential` for full documentation.
    """

    def forward(
        self,
        systems: Union[List[System], System],
        neighbor_indices: Union[List[torch.Tensor], torch.Tensor] = None,
        neighbor_shifts: Union[List[torch.Tensor], torch.Tensor] = None,
    ) -> TensorMap:
        """forward just calls :py:meth:`CalculatorModule.compute`"""
        return self.compute(
            systems=systems,
            neighbor_indices=neighbor_indices,
            neighbor_shifts=neighbor_shifts,
        )

    def compute(
        self,
        systems: Union[List[System], System],
        neighbor_indices: Union[List[torch.Tensor], torch.Tensor] = None,
        neighbor_shifts: Union[List[torch.Tensor], torch.Tensor] = None,
    ) -> TensorMap:
        """Compute potential for all provided ``systems``.

        All ``systems`` must have the same ``dtype`` and the same ``device``. If each
        system contains a custom data field `charges` the potential will be calculated
        for each "charges-channel". The number of `charges-channels` must be same in all
        ``systems``. If no "explicit" charges are set the potential will be calculated
        for each "types-channels".

        Refer to :meth:`meshlode.MeshPotential.compute()` for additional details on how
        "charges-channel" and "types-channels" are computed.

        :param systems: single System or list of
            :py:class:`metatensor.torch.atomisic.System` on which to run the
            calculations.

        :return: TensorMap containing the potential of all types. The keys of the
            TensorMap are "center_type" and "neighbor_type" if no charges are asociated
            with
        """
        # Make sure that the compute function also works if only a single frame is
        # provided as input (for convenience of users testing out the code)
        if not isinstance(systems, list):
            systems = [systems]
        if (neighbor_indices is not None) and not isinstance(neighbor_indices, list):
            neighbor_indices = [neighbor_indices]
        if (neighbor_shifts is not None) and not isinstance(neighbor_shifts, list):
            neighbor_shifts = [neighbor_shifts]

        # Check that the lengths of the provided lists agree
        n_sys = len(systems)
        n_shif = len(neighbor_shifts)
        n_ind = len(neighbor_indices)
        if (neighbor_indices is not None) and len(neighbor_indices) != len(systems):
            raise ValueError(
<<<<<<< HEAD
                f"Need equal numbers of systems ({n_sys}) and neighbor lists ({n_ind})"
            )
        if (neighbor_shifts is not None) and len(neighbor_shifts) != len(systems):
            raise ValueError(
                f"Need equal numbers of systems ({n_sys}) and neighbor lists ({n_shif})"
=======
                f"Numbers of systems (= {len(systems)}) needs to match number of "
                f"neighbor lists (= {len(neighbor_indices)})"
            )
        if (neighbor_shifts is not None) and len(neighbor_shifts) != len(systems):
            raise ValueError(
                f"Numbers of systems (= {len(systems)}) needs to match number of "
                f"neighbor shifts (= {len(neighbor_shifts)})"
>>>>>>> 12182709
            )

        if len(systems) > 1:
            for system in systems[1:]:
                if system.dtype != systems[0].dtype:
                    raise ValueError(
                        "`dtype` of all systems must be the same, got "
                        f"{system.dtype} and {systems[0].dtype}`"
                    )

                if system.device != systems[0].device:
                    raise ValueError(
                        "`device` of all systems must be the same, got "
                        f"{system.device} and {systems[0].device}`"
                    )

        dtype = systems[0].positions.dtype
        device = systems[0].positions.device

        requested_types = self._get_requested_types(
            [system.types for system in systems]
        )
        n_types = len(requested_types)

        has_charges = torch.tensor(["charges" in s.known_data() for s in systems])
        all_charges = torch.all(has_charges)
        any_charges = torch.any(has_charges)

        if any_charges and not all_charges:
            raise ValueError("`systems` do not consistently contain `charges` data")
        if all_charges:
            use_explicit_charges = True
            n_charges_channels = systems[0].get_data("charges").values.shape[1]
            spec_channels = list(range(n_charges_channels))
            key_names = ["center_type", "charges_channel"]

            for i_system, system in enumerate(systems):
                n_channels = system.get_data("charges").values.shape[1]
                if n_channels != n_charges_channels:
                    raise ValueError(
                        f"number of charges-channels in system index {i_system} "
                        f"({n_channels}) is inconsistent with first system "
                        f"({n_charges_channels})"
                    )
        else:
            # Use one hot encoded type channel per species for charges channel
            use_explicit_charges = False
            n_charges_channels = n_types
            spec_channels = requested_types
            key_names = ["center_type", "neighbor_type"]

        # Initialize dictionary for TensorBlock storage.
        #
        # If `use_explicit_charges=False`, the blocks are sorted according to the
        # (integer) center_type and neighbor_type. Blocks are assigned the array indices
        # 0, 1, 2,... Example: for H2O: `H` is mapped to `0` and `O` is mapped to `1`.
        #
        # For `use_explicit_charges=True` the blocks are stored according to the
        # center_type and charge_channel
        n_blocks = n_types * n_charges_channels
        feat_dic: Dict[int, List[torch.Tensor]] = {a: [] for a in range(n_blocks)}

        for i, system in enumerate(systems):
            if use_explicit_charges:
                charges = system.get_data("charges").values
            else:
                # One-hot encoding of charge information
                charges = self._one_hot_charges(
                    system.types, requested_types, dtype, device
                )

            if neighbor_indices is None or neighbor_shifts is None:
                # Compute the potentials
                # TODO: use neighborlist from system if provided.
                potential = self._compute_single_system(
                    positions=system.positions,
                    cell=system.cell,
                    charges=charges,
                    neighbor_indices=None,
                    neighbor_shifts=None,
                )
            else:
                potential = self._compute_single_system(
                    positions=system.positions,
                    charges=charges,
                    cell=system.cell,
                    neighbor_indices=neighbor_indices[i],
                    neighbor_shifts=neighbor_shifts[i],
                )

            # Reorder data into metatensor format
            for spec_center, at_num_center in enumerate(requested_types):
                for spec_channel in range(len(spec_channels)):
                    a_pair = spec_center * n_charges_channels + spec_channel
                    feat_dic[a_pair] += [
                        potential[system.types == at_num_center, spec_channel]
                    ]

        # Assemble all computed potential values into TensorBlocks for each combination
        # of center_type and neighbor_type/charge_channel
        blocks: List[TensorBlock] = []
        for keys, values in feat_dic.items():
            spec_center = requested_types[keys // n_charges_channels]

            # Generate the Labels objects for the samples and properties of the
            # TensorBlock.
            values_samples: List[List[int]] = []
            for i_frame, system in enumerate(systems):
                for i_atom in range(len(system)):
                    if system.types[i_atom] == spec_center:
                        values_samples.append([i_frame, i_atom])

            samples_vals_tensor = torch.tensor(
                values_samples, dtype=torch.int32, device=device
            )

            # If no atoms are found that match the types pair `samples_vals_tensor`
            # will be empty. We have to reshape the empty tensor to be a valid input for
            # `Labels`.
            if len(samples_vals_tensor) == 0:
                samples_vals_tensor = samples_vals_tensor.reshape(-1, 2)

            labels_samples = Labels(["system", "atom"], samples_vals_tensor)
            labels_properties = Labels(
                ["potential"], torch.tensor([[0]], device=device)
            )

            block = TensorBlock(
                samples=labels_samples,
                components=[],
                properties=labels_properties,
                values=torch.hstack(values).reshape((-1, 1)),
            )

            blocks.append(block)

        assert len(blocks) == n_blocks

        # Generate TensorMap from TensorBlocks by defining suitable keys
        key_values: List[torch.Tensor] = []
        for spec_center in requested_types:
            for spec_channel in spec_channels:
                key_values.append(
                    torch.tensor([spec_center, spec_channel], device=device)
                )
        key_values = torch.vstack(key_values)

        labels_keys = Labels(key_names, key_values)

        return TensorMap(keys=labels_keys, blocks=blocks)<|MERGE_RESOLUTION|>--- conflicted
+++ resolved
@@ -80,13 +80,6 @@
         n_ind = len(neighbor_indices)
         if (neighbor_indices is not None) and len(neighbor_indices) != len(systems):
             raise ValueError(
-<<<<<<< HEAD
-                f"Need equal numbers of systems ({n_sys}) and neighbor lists ({n_ind})"
-            )
-        if (neighbor_shifts is not None) and len(neighbor_shifts) != len(systems):
-            raise ValueError(
-                f"Need equal numbers of systems ({n_sys}) and neighbor lists ({n_shif})"
-=======
                 f"Numbers of systems (= {len(systems)}) needs to match number of "
                 f"neighbor lists (= {len(neighbor_indices)})"
             )
@@ -94,7 +87,6 @@
             raise ValueError(
                 f"Numbers of systems (= {len(systems)}) needs to match number of "
                 f"neighbor shifts (= {len(neighbor_shifts)})"
->>>>>>> 12182709
             )
 
         if len(systems) > 1:
