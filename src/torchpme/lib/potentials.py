import math
from typing import Optional

import torch
from torch.special import gammainc, gammaincc, gammaln

from ..utils.splines import (
    CubicSpline,
    CubicSplineReciprocal,
    compute_second_derivatives,
    compute_spline_ft,
)


class Potential(torch.nn.Module):
    r"""Base class defining the interface for a pair potential energy function

    The class provides the interface to compute a short-range and long-range functions
    in real space (such that :math:`V(r)=V_{\mathrm{SR}}(r)+V_{\mathrm{LR}}(r)` ), as
    well as a reciprocal-space version of the long-range component
    :math:`\hat{V}_{\mathrm{LR}}(k))` ).

    Derived classes can decide to implement a subset of these functionalities (e.g.
    providing only the real-space potential :math:`V(r)`). Internal state variables and
    parameters in derived classes should be defined in the ``__init__``  method.

    This base class also provides parameters to set the length scale associated with the
    range separation (``smearing``), and a cutoff function that can be optionally
    set to zero out the potential *inside* a short-range ``exclusion_radius``. This is
    often useful when combining ``torch-pme``-based ML models with local models that are
    better suited to describe the structure within a local cutoff.

    Note that a :py:class:`Potential` class can also be used inside a
    :py:class:`KSpaceFilter`, see :py:func:`Potential.kernel_from_k_sq`.

    :param smearing: The length scale associated with the switching between
        :math:`V_{\mathrm{SR}}(r)` and :math:`V_{\mathrm{LR}}(r)`
    :param exclusion_radius: A length scale that defines a *local environment* within which
        the potential should be smoothly zeroed out, as it will be described by a
        separate model.
    :param dtype: Optional, the type used for the internal buffers and parameters
    :param device: Optional, the device used for the internal buffers and parameters
    """

    def __init__(
        self,
        smearing: Optional[float] = None,
        exclusion_radius: Optional[float] = None,
        dtype: Optional[torch.dtype] = None,
        device: Optional[torch.device] = None,
    ):
        super().__init__()
        if dtype is None:
            dtype = torch.get_default_dtype()
        if device is None:
            device = torch.device("cpu")
        if smearing is not None:
            self.register_buffer(
                "smearing", torch.tensor(smearing, device=device, dtype=dtype)
            )
        else:
            self.smearing = None
        if exclusion_radius is not None:
            self.register_buffer(
                "exclusion_radius",
                torch.tensor(exclusion_radius, device=device, dtype=dtype),
            )
        else:
            self.exclusion_radius = None

    @torch.jit.export
    def f_cutoff(self, dist: torch.Tensor) -> torch.Tensor:
        r"""
        Default cutoff function defining the *local* region that should be excluded from
        the computation of a long-range model. Defaults to a shifted cosine
        :math:`(1+\cos \pi r/r_\mathrm{cut})/2`.

        :param dist: a torc.Tensor containing the interatomic distances over which the
            cutoff function should be computed.
        """

        if self.exclusion_radius is None:
            raise ValueError(
                "Cannot compute cutoff function when `exclusion_radius` is not set"
            )

        return torch.where(
            dist < self.exclusion_radius,
            (1 + torch.cos(dist * (torch.pi / self.exclusion_radius))) * 0.5,
            0.0,
        )

    @torch.jit.export
    def from_dist(self, dist: torch.Tensor) -> torch.Tensor:
        """Computes a pair potential given a tensor of interatomic distances.

        :param dist: torch.Tensor containing the distances at which the potential
            is to be evaluated.
        """

        raise NotImplementedError(
            f"from_dist is not implemented for {self.__class__.__name__}"
        )

    @torch.jit.export
    def sr_from_dist(self, dist: torch.Tensor) -> torch.Tensor:
        r"""Short-range part of the pair potential in real space.

        Even though one can provide a custom version, this is usually evaluated as
        :math:`V_{\mathrm{SR}}(r)=V(r)-V_{\mathrm{LR}}(r)`, based on the full and
        long-range parts of the potential. If the parameter ``exclusion_radius`` is
        defined, it computes this part as
        :math:`V_{\mathrm{SR}}(r)=-V_{\mathrm{LR}}(r)*f_\mathrm{cut}(r)` so that, when
        added to the part of the potential computed in the Fourier domain, the potential
        within the local region goes smoothly to zero.

        :param dist: torch.tensor containing the distances at which the potential is to
            be evaluated.
        """

        if self.smearing is None:
            raise ValueError(
                "Cannot compute range-separated potential when `smearing` is not specified."
            )
        if self.exclusion_radius is None:
            return self.from_dist(dist) - self.lr_from_dist(dist)
        return -self.lr_from_dist(dist) * self.f_cutoff(dist)

    @torch.jit.export
    def lr_from_dist(self, dist: torch.Tensor) -> torch.Tensor:
        r"""
        Computes the long-range part of the pair potential :math:`V_\mathrm{LR}(r)`. in
        real space, given a tensor of interatomic distances.

        :param dist: torch.tensor containing the distances at which the potential is to
            be evaluated.
        """

        raise NotImplementedError(
            f"lr_from_dist is not implemented for {self.__class__.__name__}"
        )

    @torch.jit.export
    def lr_from_k_sq(self, k_sq: torch.Tensor) -> torch.Tensor:
        r"""
        Computes the Fourier-domain version of the long-range part of the pair potential
        :math:`\hat{V}_\mathrm{LR}(k)`. The function is expressed in terms of
        :math:`k^2`, as that avoids, in several important cases, an unnecessary square
        root operation.

        :param k_sq: torch.tensor containing the squared norm of the Fourier domain
            vectors at which :math:`\hat{V}_\mathrm{LR}` must be evaluated.
        """
        raise NotImplementedError(
            f"lr_from_k_sq is not implemented for {self.__class__.__name__}"
        )

    @torch.jit.export
    def kernel_from_k_sq(self, k_sq: torch.Tensor) -> torch.Tensor:
        """
        Compatibility function with the interface of :py:class:`KSpaceKernel`, so that
        potentials can be used as kernels for :py:class:`KSpaceFilter`.
        """

        return self.lr_from_k_sq(k_sq)

    @torch.jit.export
    def self_contribution(self) -> torch.Tensor:
        """
        A correction that depends exclusively on the "charge" on every particle and on
        the range splitting parameter. Foe example, in the case of a Coulomb potential,
        this is the potential generated at the origin by the fictituous Gaussian charge
        density in order to split the potential into a SR and LR part.
        """
        raise NotImplementedError(
            f"self_contribution is not implemented for {self.__class__.__name__}"
        )

    @torch.jit.export
    def background_correction(self) -> torch.Tensor:
        """
        A correction designed to compensate for the presence of divergent terms. For
        instance, the energy of a periodic electrostatic system is infinite when the
        cell is not charge-neutral. This term then implicitly assumes that a homogeneous
        background charge of the opposite sign is present to make the cell neutral.
        """
        raise NotImplementedError(
            f"background_correction is not implemented for {self.__class__.__name__}"
        )


class CoulombPotential(Potential):
    """Smoothed electrostatic Coulomb potential :math:`1/r`.

    Here :math:`r` is the inter-particle distance

    It can be used to compute:

    1. the full :math:`1/r` potential
    2. its short-range (SR) and long-range (LR) parts, the split being determined by a
       length-scale parameter (called "Inverse" in the code)
    3. the Fourier transform of the LR part

    :param smearing: float or torch.Tensor containing the parameter often called "sigma"
        in publications, which determines the length-scale at which the short-range and
        long-range parts of the naive :math:`1/r` potential are separated. The smearing
        parameter corresponds to the "width" of a Gaussian smearing of the particle
        density.
    """

    def __init__(
        self,
        smearing: Optional[float] = None,
        exclusion_radius: Optional[float] = None,
        dtype: Optional[torch.dtype] = None,
        device: Optional[torch.device] = None,
    ):
        super().__init__(smearing, exclusion_radius, dtype, device)
        if dtype is None:
            dtype = torch.get_default_dtype()
        if device is None:
            device = torch.device("cpu")

        # constants used in the forwward
        self.register_buffer(
            "_rsqrt2",
            torch.rsqrt(torch.tensor(2.0, dtype=dtype, device=device)),
        )
        self.register_buffer(
            "_sqrt_2_on_pi",
            torch.sqrt(torch.tensor(2.0 / torch.pi, dtype=dtype, device=device)),
        )

    def from_dist(self, dist: torch.Tensor) -> torch.Tensor:
        """
        Full :math:`1/r` potential as a function of :math:`r`.

        :param dist: torch.tensor containing the distances at which the potential is to
            be evaluated.
        """
        return 1.0 / dist

    def lr_from_dist(self, dist: torch.Tensor) -> torch.Tensor:
        """
        Long range of the range-separated :math:`1/r` potential.

        Used to subtract out the interior contributions after computing the LR part in
        reciprocal (Fourier) space.

        :param dist: torch.tensor containing the distances at which the potential is to
            be evaluated.
        """

        if self.smearing is None:
            raise ValueError(
                "Cannot compute long-range contribution without specifying `smearing`."
            )

        return torch.erf(dist * (self._rsqrt2 / self.smearing)) / dist

    def lr_from_k_sq(self, k_sq: torch.Tensor) -> torch.Tensor:
        """
        Fourier transform of the LR part potential in terms of :math:`k^2`.

        :param k_sq: torch.tensor containing the squared lengths (2-norms) of the wave
            vectors k at which the Fourier-transformed potential is to be evaluated
        """

        # The k=0 term often needs to be set separately since for exponents p<=3
        # dimension, there is a divergence to +infinity. Setting this value manually
        # to zero physically corresponds to the addition of a uniform background charge
        # to make the system charge-neutral. For p>3, on the other hand, the
        # Fourier-transformed LR potential does not diverge as k->0, and one
        # could instead assign the correct limit. This is not implemented for now
        # for consistency reasons.
        if self.smearing is None:
            raise ValueError(
                "Cannot compute long-range kernel without specifying `smearing`."
            )

        return torch.where(
            k_sq == 0,
            0.0,
            4 * torch.pi * torch.exp(-0.5 * self.smearing**2 * k_sq) / k_sq,
        )

    def self_contribution(self) -> torch.Tensor:
        # self-correction for 1/r potential
        if self.smearing is None:
            raise ValueError(
                "Cannot compute self contribution without specifying `smearing`."
            )
        return self._sqrt_2_on_pi / self.smearing

    def background_correction(self) -> torch.Tensor:
        # "charge neutrality" correction for 1/r potential
        if self.smearing is None:
            raise ValueError(
                "Cannot compute background correction without specifying `smearing`."
            )
        return torch.pi * self.smearing**2

    self_contribution.__doc__ = Potential.self_contribution.__doc__
    background_correction.__doc__ = Potential.background_correction.__doc__


# since pytorch has implemented the incomplete Gamma functions, but not the much more
# commonly used (complete) Gamma function, we define it in a custom way to make autograd
# work as in https://discuss.pytorch.org/t/is-there-a-gamma-function-in-pytorch/17122
def gamma(x: torch.Tensor) -> torch.Tensor:
    return torch.exp(gammaln(x))


class InversePowerLawPotential(Potential):
    """Inverse power-law potentials of the form :math:`1/r^p`.

    Here :math:`r` is a distance parameter and :math:`p` an exponent.

    It can be used to compute:

    1. the full :math:`1/r^p` potential
    2. its short-range (SR) and long-range (LR) parts, the split being determined by a
       length-scale parameter (called "smearing" in the code)
    3. the Fourier transform of the LR part

    :param exponent: the exponent :math:`p` in :math:`1/r^p` potentials
    :param smearing: float or torch.Tensor containing the parameter often called "sigma"
        in publications, which determines the length-scale at which the short-range and
        long-range parts of the naive :math:`1/r^p` potential are separated. For the
        Coulomb potential (:math:`p=1`), this potential can be interpreted as the
        effective potential generated by a Gaussian charge density, in which case this
        smearing parameter corresponds to the "width" of the Gaussian.
    :param: exclusion_radius: float or torch.Tensor containing the length scale
        corresponding to a local environment. See also
        :py:class:`Potential`.
    """

    def __init__(
        self,
        exponent: float,
        smearing: Optional[float] = None,
        exclusion_radius: Optional[float] = None,
        dtype: Optional[torch.dtype] = None,
        device: Optional[torch.device] = None,
    ):
        super().__init__(smearing, exclusion_radius, dtype, device)
        if dtype is None:
            dtype = torch.get_default_dtype()
        if device is None:
            device = torch.device("cpu")

        if exponent <= 0 or exponent > 3:
            raise ValueError(f"`exponent` p={exponent} has to satisfy 0 < p <= 3")
        self.register_buffer(
            "exponent", torch.tensor(exponent, dtype=dtype, device=device)
        )

    @torch.jit.export
    def from_dist(self, dist: torch.Tensor) -> torch.Tensor:
        """
        Full :math:`1/r^p` potential as a function of :math:`r`.

        :param dist: torch.tensor containing the distances at which the potential is to
            be evaluated.
        """
        return torch.pow(dist, -self.exponent)

    @torch.jit.export
    def lr_from_dist(self, dist: torch.Tensor) -> torch.Tensor:
        """
        Long range of the range-separated :math:`1/r^p` potential.

        Used to subtract out the interior contributions after computing the LR part in
        reciprocal (Fourier) space.

        For the Coulomb potential, this would return (note that the only change between
        the SR and LR parts is the fact that erfc changes to erf)

        .. code-block:: python

            potential = erf(dist / sqrt(2) / smearing) / dist

        :param dist: torch.tensor containing the distances at which the potential is to
            be evaluated.
        """

        if self.smearing is None:
            raise ValueError(
                "Cannot compute long-range contribution without specifying `smearing`."
            )

        exponent = self.exponent
        smearing = self.smearing

        x = 0.5 * dist**2 / smearing**2
        peff = exponent / 2
        prefac = 1.0 / (2 * smearing**2) ** peff
        return prefac * gammainc(peff, x) / x**peff

    @torch.jit.export
    def lr_from_k_sq(self, k_sq: torch.Tensor) -> torch.Tensor:
        """Fourier transform of the LR part potential in terms of :math:`k^2`.

        If only the Coulomb potential is needed, the last line can be
        replaced by

        .. code-block:: python

            fourier = 4 * torch.pi * torch.exp(-0.5 * smearing**2 * k_sq) / k_sq

        :param k_sq: torch.tensor containing the squared lengths (2-norms) of the wave
            vectors k at which the Fourier-transformed potential is to be evaluated
        """
        if self.smearing is None:
            raise ValueError(
                "Cannot compute long-range kernel without specifying `smearing`."
            )

        exponent = self.exponent
        smearing = self.smearing

        peff = (3 - exponent) / 2
        prefac = math.pi**1.5 / gamma(exponent / 2) * (2 * smearing**2) ** peff
        x = 0.5 * smearing**2 * k_sq

        # The k=0 term often needs to be set separately since for exponents p<=3
        # dimension, there is a divergence to +infinity. Setting this value manually
        # to zero physically corresponds to the addition of a uniform background charge
        # to make the system charge-neutral. For p>3, on the other hand, the
        # Fourier-transformed LR potential does not diverge as k->0, and one
        # could instead assign the correct limit. This is not implemented for now
        # for consistency reasons.
        return torch.where(
            k_sq == 0,
            0.0,
            prefac * gammaincc(peff, x) / x**peff * gamma(peff),
        )

    def self_contribution(self) -> torch.Tensor:
        # self-correction for 1/r^p potential
        if self.smearing is None:
            raise ValueError(
                "Cannot compute self contribution without specifying `smearing`."
            )
        phalf = self.exponent / 2
        return 1 / gamma(phalf + 1) / (2 * self.smearing**2) ** phalf

    def background_correction(self) -> torch.Tensor:
        # "charge neutrality" correction for 1/r^p potential
        if self.smearing is None:
            raise ValueError(
                "Cannot compute background correction without specifying `smearing`."
            )
        prefac = torch.pi**1.5 * (2 * self.smearing**2) ** ((3 - self.exponent) / 2)
        prefac /= (3 - self.exponent) * gamma(self.exponent / 2)
        return prefac

    self_contribution.__doc__ = Potential.self_contribution.__doc__
    background_correction.__doc__ = Potential.background_correction.__doc__


<<<<<<< HEAD
class CombinedPotential(Potential):
    """
    TODO: Write documentation
=======
class SplinePotential(Potential):
    r"""Potential built from a spline interpolation.

    The potential is assumed to have only a long-range part, but one can also
    add a short-range part if needed, by inheriting and redefining
    ``sr_from_dist``.
    The real-space potential is computed based on a cubic spline built at
    initialization time. The Fourier-domain kernel is computed numerically
    as a spline, too.  Assumes the infinite-separation value of the
    potential to be zero.

    :param r_grid: radial grid for the real-space evaluation
    :param y_grid: potential values for the real-space evaluation
    :param k_grid: radial grid for the k-space evaluation;
        computed automatically from ``r_grid`` if absent.
    :param yhat_grid: potential values for the k-space evaluation;
        computed automatically from ``y_grid`` if absent.
    :param reciprocal: flag that determines if the splining should
        be performed on a :math:`1/r` axis; suitable to describe
        long-range potentials. ``r_grid`` should contain only
        stricty positive values.
    :param y_at_zero: value to be used for :math:`r\rightarrow 0`
        when using a reciprocal spline
    :param yhat_at_zero: value to be used for :math:`k\rightarrow 0`
        in the k-space kernel
    :param: smearing: a length scale for switching between real and
        k-space evaluation. Not used internally, only provided as a
        hint for calculators using this potential
    :param: exclusion_radius: Not used internally, only provided as a
        hint for calculators using this potential
>>>>>>> a76d9286
    """

    def __init__(
        self,
<<<<<<< HEAD
        exponents: list[float],
        initial_weights: Optional[torch.Tensor] = None,
        learnable_weights: Optional[bool] = True,
=======
        r_grid: torch.Tensor,
        y_grid: torch.Tensor,
        k_grid: Optional[torch.Tensor] = None,
        yhat_grid: Optional[torch.Tensor] = None,
        reciprocal: Optional[bool] = False,
        y_at_zero: Optional[float] = None,
        yhat_at_zero: Optional[float] = None,
>>>>>>> a76d9286
        smearing: Optional[float] = None,
        exclusion_radius: Optional[float] = None,
        dtype: Optional[torch.dtype] = None,
        device: Optional[torch.device] = None,
    ):
        super().__init__(
            smearing=smearing,
            exclusion_radius=exclusion_radius,
            dtype=dtype,
            device=device,
        )
        if dtype is None:
            dtype = torch.get_default_dtype()
        if device is None:
            device = torch.device("cpu")
<<<<<<< HEAD
        for i, exponent in enumerate(exponents):
            if exponent <= 0 or exponent > 3:
                raise ValueError(
                    f"`exponent` number {i} : p={exponent} has to satisfy 0 < p <= 3"
                )
        self.register_buffer(
            "exponents", torch.tensor(exponents, dtype=dtype, device=device)
        )
        if initial_weights is not None:
            if len(initial_weights) != len(exponents):
                raise ValueError(
                    "The number of initial weights must match the number of exponents"
                )
        else:
            initial_weights = torch.ones(len(exponents), dtype=dtype, device=device)

        if learnable_weights:
            self.weights = torch.nn.Parameter(initial_weights)
        else:
            self.register_buffer("weights", initial_weights)

    def from_dist(self, dist: torch.Tensor) -> torch.Tensor:
        """
        Full :math:`sum learnable_weights[i] / r^{exponents[i]}` potential as a function of :math:`r`.

        :param dist: torch.tensor containing the distances at which the potential is to
        """
        potentials = []
        for exponent in self.exponents:
            potentials.append(torch.pow(dist, -exponent))
        potentials = torch.stack(potentials, dim=-1)
        return torch.inner(self.weights, potentials)

    def lr_from_dist(self, dist: torch.Tensor) -> torch.Tensor:
        """
        LR part of the range-separated :math:`sum learnable_weights[i] / r^{exponents[i]}` potential.

        Used to subtract out the interior contributions after computing the LR part in
        reciprocal (Fourier) space.
=======

        if len(y_grid) != len(r_grid):
            raise ValueError("Length of radial grid and value array mismatch.")

        if reciprocal:
            if torch.min(r_grid) <= 0.0:
                raise ValueError(
                    "Positive-valued radial grid is needed for reciprocal axis spline."
                )
            self._spline = CubicSplineReciprocal(r_grid, y_grid, y_at_zero=y_at_zero)
        else:
            self._spline = CubicSpline(r_grid, y_grid)

        if k_grid is None:
            # defaults to 2pi/r_grid_points if reciprocal, to r_grid if not
            if reciprocal:
                k_grid = torch.pi * 2 * torch.reciprocal(r_grid).flip(dims=[0])
            else:
                k_grid = r_grid.clone()

        if yhat_grid is None:
            # computes automatically!
            yhat_grid = compute_spline_ft(
                k_grid,
                r_grid,
                y_grid,
                compute_second_derivatives(r_grid, y_grid),
            )

        # the function is defined for k**2, so we define the grid accordingly
        if reciprocal:
            self._krn_spline = CubicSplineReciprocal(
                k_grid**2, yhat_grid, y_at_zero=yhat_at_zero
            )
        else:
            self._krn_spline = CubicSpline(k_grid**2, yhat_grid)

        if y_at_zero is None:
            self._y_at_zero = self._spline(torch.tensor([0.0]))
        else:
            self._y_at_zero = y_at_zero

        if yhat_at_zero is None:
            self._yhat_at_zero = self._krn_spline(torch.tensor([0.0]))
        else:
            self._yhat_at_zero = yhat_at_zero

    def from_dist(self, dist: torch.Tensor) -> torch.Tensor:
        # if the full spline is not given, falls back on the lr part
        return self.lr_from_dist(dist) + self.sr_from_dist(dist)

    def sr_from_dist(self, dist: torch.Tensor) -> torch.Tensor:
        """Short-range part of the range-separated potential.
>>>>>>> a76d9286

        :param dist: torch.tensor containing the distances at which the potential is to
            be evaluated.
        """

<<<<<<< HEAD
        if self.smearing is None:
            raise ValueError(
                "Cannot compute long-range contribution without specifying `smearing`."
            )

        exponents = self.exponents
        weights = self.weights
        smearing = self.smearing
        x = 0.5 * dist**2 / smearing**2
        potentials = []
        for exponent in exponents:
            peff = exponent / 2
            prefac = 1.0 / (2 * smearing**2) ** peff
            potential = prefac * gammainc(peff, x) / x**peff
            potentials.append(potential)
        potentials = torch.stack(potentials, dim=-1)
        return torch.inner(weights, potentials)

    def lr_from_k_sq(self, k_sq: torch.Tensor) -> torch.Tensor:
        """
        Fourier transform of the LR part potential in terms of :math:`k^2`.

        :param k_sq: torch.tensor containing the squared lengths (2-norms) of the wave
            vectors k at which the Fourier-transformed potential is to be evaluated
        """
        if self.smearing is None:
            raise ValueError(
                "Cannot compute long-range kernel without specifying `smearing`."
            )

        exponents = self.exponents
        weights = self.weights
        smearing = self.smearing
        potentials = []
        for exponent in exponents:
            peff = (3 - exponent) / 2
            prefac = math.pi**1.5 / gamma(exponent / 2) * (2 * smearing**2) ** peff
            x = 0.5 * smearing**2 * k_sq
            potential = torch.where(
                k_sq == 0,
                0.0,
                prefac * gammaincc(peff, x) / x**peff * gamma(peff),
            )
            potentials.append(potential)
        potentials = torch.stack(potentials, dim=-1)
        return torch.inner(weights, potentials)

    def self_contribution(self) -> torch.Tensor:
        # self-correction for 1/r^p potential
        if self.smearing is None:
            raise ValueError(
                "Cannot compute self contribution without specifying `smearing`."
            )
        weights = self.weights
        exponents = self.exponents
        self_contributions = []
        for exponent in exponents:
            phalf = exponent / 2
            self_contribution = 1 / gamma(phalf + 1) / (2 * self.smearing**2) ** phalf
            self_contributions.append(self_contribution)
        self_contributions = torch.stack(self_contributions, dim=-1)
        return torch.inner(weights, self_contributions)

    def background_correction(self) -> torch.Tensor:
        # "charge neutrality" correction for 1/r^p potential
        if self.smearing is None:
            raise ValueError(
                "Cannot compute background correction without specifying `smearing`."
            )
        weights = self.weights
        exponents = self.exponents
        prefacs = []
        for exponent in exponents:
            prefac = torch.pi**1.5 * (2 * self.smearing**2) ** ((3 - exponent) / 2)
            prefac /= (3 - exponent) * gamma(exponent / 2)
            prefacs.append(prefac)
        prefacs = torch.stack(prefacs, dim=-1)
        return torch.inner(weights, prefacs)


# since pytorch has implemented the incomplete Gamma functions, but not the much more
# commonly used (complete) Gamma function, we define it in a custom way to make autograd
# work as in https://discuss.pytorch.org/t/is-there-a-gamma-function-in-pytorch/17122
def gamma(x: torch.Tensor) -> torch.Tensor:
    return torch.exp(gammaln(x))
=======
        return 0.0 * dist

    def lr_from_dist(self, dist: torch.Tensor) -> torch.Tensor:
        return self._spline(dist)

    def lr_from_k_sq(self, k_sq: torch.Tensor) -> torch.Tensor:
        return self._krn_spline(k_sq)

    def self_contribution(self) -> torch.Tensor:
        return self._y_at_zero

    def background_correction(self) -> torch.Tensor:
        return torch.tensor([0.0])

    from_dist.__doc__ = Potential.from_dist.__doc__
    lr_from_dist.__doc__ = Potential.lr_from_dist.__doc__
    lr_from_k_sq.__doc__ = Potential.lr_from_k_sq.__doc__
    self_contribution.__doc__ = Potential.self_contribution.__doc__
    background_correction.__doc__ = Potential.background_correction.__doc__
>>>>>>> a76d9286
<|MERGE_RESOLUTION|>--- conflicted
+++ resolved
@@ -459,11 +459,155 @@
     background_correction.__doc__ = Potential.background_correction.__doc__
 
 
-<<<<<<< HEAD
 class CombinedPotential(Potential):
     """
     TODO: Write documentation
-=======
+    """
+
+    def __init__(
+        self,
+        exponents: list[float],
+        initial_weights: Optional[torch.Tensor] = None,
+        learnable_weights: Optional[bool] = True,
+        smearing: Optional[float] = None,
+        exclusion_radius: Optional[float] = None,
+        dtype: Optional[torch.dtype] = None,
+        device: Optional[torch.device] = None,
+    ):
+        super().__init__(
+            smearing=smearing,
+            exclusion_radius=exclusion_radius,
+            dtype=dtype,
+            device=device,
+        )
+        if dtype is None:
+            dtype = torch.get_default_dtype()
+        if device is None:
+            device = torch.device("cpu")
+        for i, exponent in enumerate(exponents):
+            if exponent <= 0 or exponent > 3:
+                raise ValueError(
+                    f"`exponent` number {i} : p={exponent} has to satisfy 0 < p <= 3"
+                )
+        self.register_buffer(
+            "exponents", torch.tensor(exponents, dtype=dtype, device=device)
+        )
+        if initial_weights is not None:
+            if len(initial_weights) != len(exponents):
+                raise ValueError(
+                    "The number of initial weights must match the number of exponents"
+                )
+        else:
+            initial_weights = torch.ones(len(exponents), dtype=dtype, device=device)
+
+        if learnable_weights:
+            self.weights = torch.nn.Parameter(initial_weights)
+        else:
+            self.register_buffer("weights", initial_weights)
+
+    def from_dist(self, dist: torch.Tensor) -> torch.Tensor:
+        """
+        Full :math:`sum learnable_weights[i] / r^{exponents[i]}` potential as a function of :math:`r`.
+
+        :param dist: torch.tensor containing the distances at which the potential is to
+        """
+        potentials = []
+        for exponent in self.exponents:
+            potentials.append(torch.pow(dist, -exponent))
+        potentials = torch.stack(potentials, dim=-1)
+        return torch.inner(self.weights, potentials)
+
+    def lr_from_dist(self, dist: torch.Tensor) -> torch.Tensor:
+        """
+        LR part of the range-separated :math:`sum learnable_weights[i] / r^{exponents[i]}` potential.
+
+        Used to subtract out the interior contributions after computing the LR part in
+        reciprocal (Fourier) space.
+
+        :param dist: torch.tensor containing the distances at which the potential is to
+            be evaluated.
+        """
+
+        if self.smearing is None:
+            raise ValueError(
+                "Cannot compute long-range contribution without specifying `smearing`."
+            )
+
+        exponents = self.exponents
+        weights = self.weights
+        smearing = self.smearing
+        x = 0.5 * dist**2 / smearing**2
+        potentials = []
+        for exponent in exponents:
+            peff = exponent / 2
+            prefac = 1.0 / (2 * smearing**2) ** peff
+            potential = prefac * gammainc(peff, x) / x**peff
+            potentials.append(potential)
+        potentials = torch.stack(potentials, dim=-1)
+        return torch.inner(weights, potentials)
+
+    def lr_from_k_sq(self, k_sq: torch.Tensor) -> torch.Tensor:
+        """
+        Fourier transform of the LR part potential in terms of :math:`k^2`.
+
+        :param k_sq: torch.tensor containing the squared lengths (2-norms) of the wave
+            vectors k at which the Fourier-transformed potential is to be evaluated
+        """
+        if self.smearing is None:
+            raise ValueError(
+                "Cannot compute long-range kernel without specifying `smearing`."
+            )
+
+        exponents = self.exponents
+        weights = self.weights
+        smearing = self.smearing
+        potentials = []
+        for exponent in exponents:
+            peff = (3 - exponent) / 2
+            prefac = math.pi**1.5 / gamma(exponent / 2) * (2 * smearing**2) ** peff
+            x = 0.5 * smearing**2 * k_sq
+            potential = torch.where(
+                k_sq == 0,
+                0.0,
+                prefac * gammaincc(peff, x) / x**peff * gamma(peff),
+            )
+            potentials.append(potential)
+        potentials = torch.stack(potentials, dim=-1)
+        return torch.inner(weights, potentials)
+
+    def self_contribution(self) -> torch.Tensor:
+        # self-correction for 1/r^p potential
+        if self.smearing is None:
+            raise ValueError(
+                "Cannot compute self contribution without specifying `smearing`."
+            )
+        weights = self.weights
+        exponents = self.exponents
+        self_contributions = []
+        for exponent in exponents:
+            phalf = exponent / 2
+            self_contribution = 1 / gamma(phalf + 1) / (2 * self.smearing**2) ** phalf
+            self_contributions.append(self_contribution)
+        self_contributions = torch.stack(self_contributions, dim=-1)
+        return torch.inner(weights, self_contributions)
+
+    def background_correction(self) -> torch.Tensor:
+        # "charge neutrality" correction for 1/r^p potential
+        if self.smearing is None:
+            raise ValueError(
+                "Cannot compute background correction without specifying `smearing`."
+            )
+        weights = self.weights
+        exponents = self.exponents
+        prefacs = []
+        for exponent in exponents:
+            prefac = torch.pi**1.5 * (2 * self.smearing**2) ** ((3 - exponent) / 2)
+            prefac /= (3 - exponent) * gamma(exponent / 2)
+            prefacs.append(prefac)
+        prefacs = torch.stack(prefacs, dim=-1)
+        return torch.inner(weights, prefacs)
+
+
 class SplinePotential(Potential):
     r"""Potential built from a spline interpolation.
 
@@ -494,16 +638,10 @@
         hint for calculators using this potential
     :param: exclusion_radius: Not used internally, only provided as a
         hint for calculators using this potential
->>>>>>> a76d9286
     """
 
     def __init__(
         self,
-<<<<<<< HEAD
-        exponents: list[float],
-        initial_weights: Optional[torch.Tensor] = None,
-        learnable_weights: Optional[bool] = True,
-=======
         r_grid: torch.Tensor,
         y_grid: torch.Tensor,
         k_grid: Optional[torch.Tensor] = None,
@@ -511,7 +649,6 @@
         reciprocal: Optional[bool] = False,
         y_at_zero: Optional[float] = None,
         yhat_at_zero: Optional[float] = None,
->>>>>>> a76d9286
         smearing: Optional[float] = None,
         exclusion_radius: Optional[float] = None,
         dtype: Optional[torch.dtype] = None,
@@ -527,47 +664,6 @@
             dtype = torch.get_default_dtype()
         if device is None:
             device = torch.device("cpu")
-<<<<<<< HEAD
-        for i, exponent in enumerate(exponents):
-            if exponent <= 0 or exponent > 3:
-                raise ValueError(
-                    f"`exponent` number {i} : p={exponent} has to satisfy 0 < p <= 3"
-                )
-        self.register_buffer(
-            "exponents", torch.tensor(exponents, dtype=dtype, device=device)
-        )
-        if initial_weights is not None:
-            if len(initial_weights) != len(exponents):
-                raise ValueError(
-                    "The number of initial weights must match the number of exponents"
-                )
-        else:
-            initial_weights = torch.ones(len(exponents), dtype=dtype, device=device)
-
-        if learnable_weights:
-            self.weights = torch.nn.Parameter(initial_weights)
-        else:
-            self.register_buffer("weights", initial_weights)
-
-    def from_dist(self, dist: torch.Tensor) -> torch.Tensor:
-        """
-        Full :math:`sum learnable_weights[i] / r^{exponents[i]}` potential as a function of :math:`r`.
-
-        :param dist: torch.tensor containing the distances at which the potential is to
-        """
-        potentials = []
-        for exponent in self.exponents:
-            potentials.append(torch.pow(dist, -exponent))
-        potentials = torch.stack(potentials, dim=-1)
-        return torch.inner(self.weights, potentials)
-
-    def lr_from_dist(self, dist: torch.Tensor) -> torch.Tensor:
-        """
-        LR part of the range-separated :math:`sum learnable_weights[i] / r^{exponents[i]}` potential.
-
-        Used to subtract out the interior contributions after computing the LR part in
-        reciprocal (Fourier) space.
-=======
 
         if len(y_grid) != len(r_grid):
             raise ValueError("Length of radial grid and value array mismatch.")
@@ -621,99 +717,11 @@
 
     def sr_from_dist(self, dist: torch.Tensor) -> torch.Tensor:
         """Short-range part of the range-separated potential.
->>>>>>> a76d9286
 
         :param dist: torch.tensor containing the distances at which the potential is to
             be evaluated.
         """
 
-<<<<<<< HEAD
-        if self.smearing is None:
-            raise ValueError(
-                "Cannot compute long-range contribution without specifying `smearing`."
-            )
-
-        exponents = self.exponents
-        weights = self.weights
-        smearing = self.smearing
-        x = 0.5 * dist**2 / smearing**2
-        potentials = []
-        for exponent in exponents:
-            peff = exponent / 2
-            prefac = 1.0 / (2 * smearing**2) ** peff
-            potential = prefac * gammainc(peff, x) / x**peff
-            potentials.append(potential)
-        potentials = torch.stack(potentials, dim=-1)
-        return torch.inner(weights, potentials)
-
-    def lr_from_k_sq(self, k_sq: torch.Tensor) -> torch.Tensor:
-        """
-        Fourier transform of the LR part potential in terms of :math:`k^2`.
-
-        :param k_sq: torch.tensor containing the squared lengths (2-norms) of the wave
-            vectors k at which the Fourier-transformed potential is to be evaluated
-        """
-        if self.smearing is None:
-            raise ValueError(
-                "Cannot compute long-range kernel without specifying `smearing`."
-            )
-
-        exponents = self.exponents
-        weights = self.weights
-        smearing = self.smearing
-        potentials = []
-        for exponent in exponents:
-            peff = (3 - exponent) / 2
-            prefac = math.pi**1.5 / gamma(exponent / 2) * (2 * smearing**2) ** peff
-            x = 0.5 * smearing**2 * k_sq
-            potential = torch.where(
-                k_sq == 0,
-                0.0,
-                prefac * gammaincc(peff, x) / x**peff * gamma(peff),
-            )
-            potentials.append(potential)
-        potentials = torch.stack(potentials, dim=-1)
-        return torch.inner(weights, potentials)
-
-    def self_contribution(self) -> torch.Tensor:
-        # self-correction for 1/r^p potential
-        if self.smearing is None:
-            raise ValueError(
-                "Cannot compute self contribution without specifying `smearing`."
-            )
-        weights = self.weights
-        exponents = self.exponents
-        self_contributions = []
-        for exponent in exponents:
-            phalf = exponent / 2
-            self_contribution = 1 / gamma(phalf + 1) / (2 * self.smearing**2) ** phalf
-            self_contributions.append(self_contribution)
-        self_contributions = torch.stack(self_contributions, dim=-1)
-        return torch.inner(weights, self_contributions)
-
-    def background_correction(self) -> torch.Tensor:
-        # "charge neutrality" correction for 1/r^p potential
-        if self.smearing is None:
-            raise ValueError(
-                "Cannot compute background correction without specifying `smearing`."
-            )
-        weights = self.weights
-        exponents = self.exponents
-        prefacs = []
-        for exponent in exponents:
-            prefac = torch.pi**1.5 * (2 * self.smearing**2) ** ((3 - exponent) / 2)
-            prefac /= (3 - exponent) * gamma(exponent / 2)
-            prefacs.append(prefac)
-        prefacs = torch.stack(prefacs, dim=-1)
-        return torch.inner(weights, prefacs)
-
-
-# since pytorch has implemented the incomplete Gamma functions, but not the much more
-# commonly used (complete) Gamma function, we define it in a custom way to make autograd
-# work as in https://discuss.pytorch.org/t/is-there-a-gamma-function-in-pytorch/17122
-def gamma(x: torch.Tensor) -> torch.Tensor:
-    return torch.exp(gammaln(x))
-=======
         return 0.0 * dist
 
     def lr_from_dist(self, dist: torch.Tensor) -> torch.Tensor:
@@ -732,5 +740,4 @@
     lr_from_dist.__doc__ = Potential.lr_from_dist.__doc__
     lr_from_k_sq.__doc__ = Potential.lr_from_k_sq.__doc__
     self_contribution.__doc__ = Potential.self_contribution.__doc__
-    background_correction.__doc__ = Potential.background_correction.__doc__
->>>>>>> a76d9286
+    background_correction.__doc__ = Potential.background_correction.__doc__