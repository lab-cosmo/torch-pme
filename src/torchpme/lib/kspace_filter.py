from typing import Optional

import torch

# from ..potentials import Potential
from .kvectors import generate_kvectors_for_mesh


class KSpaceKernel(torch.nn.Module):
    r"""
    Base class defining the interface for a reciprocal-space kernel helper.

    Provides an interface to compute the reciprocal-space convolution kernel
    that is used e.g. to compute potentials using Fourier transforms. Parameters
    of the kernel in derived classes should be defined and stored in the
    ``__init__`` method.

    NB: we need this slightly convoluted way of implementing what often amounts
    to a simple, pure function of :math:`|\mathbf{k}|^2` in order to be able to
    provide a customizable filter class that can be jitted.
    """

    def __init__(self):
        super().__init__()

<<<<<<< HEAD
    def kernel_from_k(self, k: torch.Tensor) -> torch.Tensor:
        r"""
        Computes the reciprocal-space kernel on a grid of k points given a
        tensor containing :math:`|\mathbf{k}|`.

        :param k: torch.tensor containing the k vector moduli at which the kernel
            is to be evaluated.
        """
        raise NotImplementedError(
            f"kernel_from_k is not implemented for '{self.__class__.__name__}'"
        )

    def kernel_from_k_sq(self, k_sq: torch.Tensor) -> torch.Tensor:
=======
    def kernel_from_kvectors(self, kvectors: torch.Tensor) -> torch.Tensor:
>>>>>>> 421c95cf
        r"""
        Computes the reciprocal-space kernel on a grid of k points given a tensor
        containing :math:`\mathbf{k}`.

        :param kvectors: torch.tensor containing the squared k vector at which the
            kernel is to be evaluated.
        """
        raise NotImplementedError(
            f"kernel_from_kvectors is not implemented for '{self.__class__.__name__}'"
        )


class KSpaceFilter(torch.nn.Module):
    r"""
    Apply a reciprocal-space filter to a real-space mesh.

    The class combines the costruction of a reciprocal-space grid
    :math:`\{\mathbf{k}_n\}`
    (that should be commensurate to the grid in real space, so the class takes
    the same options as :class:`MeshInterpolator`), the calculation of
    a scalar filter function :math:`\phi(|\mathbf{k}|^2)`, defined as a function of
    the squared norm of the reciprocal space grid points, and the application
    of the filter to a real-space function :math:`f(\mathbf{x})`,
    defined on a mesh :math:`\{mathbf{x}_n\}`.

    In practice, the application of the filter amounts to
    :math:`f\rightarrow \hat{f} \rightarrow \hat{\tilde{f}}=
    \hat{f} \phi \rightarrow \tilde{f}`

    See also the :ref:`example-kspace-demo` for a demonstration of the functionalities
    of this class.

    :param cell: torch.tensor of shape ``(3, 3)``, where ``cell[i]`` is the i-th basis
        vector of the unit cell
    :param ns_mesh: toch.tensor of shape ``(3,)``
        Number of mesh points to use along each of the three axes
    :param kernel: KSpaceKernel
        A KSpaceKernel-derived class providing a ``from_kvectors`` method that
        evaluates :math:`\psi` given the square modulus of
        the k-space mesh points
    :param fft_norm: str
        The normalization applied to the forward FT. Can be
        "forward", "backward", "ortho". See :func:`torch:fft:rfftn`
    :param ifft_norm: str
        The normalization applied to the inverse FT. Can be
        "forward", "backward", "ortho". See :func:`torch:fft:irfftn`
    """

    def __init__(
        self,
        cell: torch.Tensor,
        ns_mesh: torch.Tensor,
        # kernel: Union[KSpaceKernel, Potential],
        kernel: KSpaceKernel,
        fft_norm: str = "ortho",
        ifft_norm: str = "ortho",
    ):
        super().__init__()

        self._fft_norm = fft_norm
        self._ifft_norm = ifft_norm
        if fft_norm not in ["ortho", "forward", "backward"]:
            raise ValueError(
                f"Invalid option '{fft_norm}' for the `fft_norm` parameter."
            )
        if ifft_norm not in ["ortho", "forward", "backward"]:
            raise ValueError(
                f"Invalid option '{ifft_norm}' for the `ifft_norm` parameter."
            )

        self.kernel = kernel
        self.update(cell, ns_mesh)

    @torch.jit.export
    def update(
        self,
        cell: Optional[torch.Tensor] = None,
        ns_mesh: Optional[torch.Tensor] = None,
    ) -> None:
        """
        Update buffers and derived attributes of the instance.

        If neither ``cell`` nor ``ns_mesh`` are passed, only the filter is updated,
        typically following a change in the underlying potential. If ``cell`` and/or
        ``ns_mesh`` are given, the instance's attributes required by these will also be
        updated accordingly.

        :param cell: torch.tensor of shape ``(3, 3)``, where `
            `cell[i]`` is the i-th basis vector of the unit cell
        :param ns_mesh: toch.tensor of shape ``(3,)``
            Number of mesh points to use along each of the three axes
        """
        if cell is not None:
            if cell.shape != (3, 3):
                raise ValueError(
                    f"cell of shape {list(cell.shape)} should be of shape (3, 3)"
                )
            self.cell = cell

        if ns_mesh is not None:
            if ns_mesh.shape != (3,):
                raise ValueError(
                    f"shape {list(ns_mesh.shape)} of `ns_mesh` has to be (3,)"
                )
            self.ns_mesh = ns_mesh

        if self.cell.device != self.ns_mesh.device:
            raise ValueError(
                "`cell` and `ns_mesh` are on different devices, got "
                f"{self.cell.device} and {self.ns_mesh.device}"
            )

        if cell is not None or ns_mesh is not None:
            self._kvectors = generate_kvectors_for_mesh(ns=self.ns_mesh, cell=self.cell)

        # always update the kfilter to reduce the risk it'd go out of sync if the is an
        # update in the underlaying potential
        self._kfilter = self.kernel.kernel_from_kvectors(self._kvectors)

    def forward(self, mesh_values: torch.Tensor) -> torch.Tensor:
        """
        Applies the k-space filter by Fourier transforming the given
        ``mesh_values`` tensor, multiplying the result by the filter array
        (that should have been previously computed with a call to
        :func:`update`) and Fourier-transforming back
        to real space.

        If you update the ``cell``, the ``ns_mesh`` or anything inside the ``kernel``
        object after you initlized the object, you have call :meth:`update` to update
        the object calling this method.

        .. code-block:: python

            kernel_filter.update(cell)
            kernel_filter.forward(mesh)

        :param mesh_values: torch.tensor of shape ``(n_channels, nx, ny, nz)``
            The values of the input function on a real-space mesh. Shape
            should match the shape of the filter.

        :returns: torch.tensor of shape ``(n_channels, nx, ny, nz)``
            The real-space mesh containing the transformed function values.
        """
        if mesh_values.dim() != 4:
            raise ValueError(
                "`mesh_values` needs to be a 4 dimensional tensor, got "
                f"{mesh_values.dim()}"
            )

        if mesh_values.device != self._kfilter.device:
            raise ValueError(
                "`mesh_values` and the k-space filter are on different devices, got "
                f"{mesh_values.device} and {self._kfilter.device}"
            )

        # Applying the Fourier filter involves the following substeps:
        # 1. Fourier transform the input mesh
        # 2. multiply by kernel in k-space
        # 3. transform back
        # For the Fourier transforms, we use the normalization conditions
        # that do not introduce any extra factors of 1/n_mesh.
        # This is why the forward transform (fft) is called with the
        # normalization option 'backward' (the convention in which 1/n_mesh
        # is in the backward transformation) and vice versa for the
        # inverse transform (irfft).

        dims = (1, 2, 3)  # dimensions along which to Fourier transform
        mesh_hat = torch.fft.rfftn(mesh_values, norm=self._fft_norm, dim=dims)

        if mesh_hat.shape[-3:] != self._kfilter.shape[-3:]:
            raise ValueError(
                "The real-space mesh is inconsistent with the k-space grid."
            )

        filter_hat = mesh_hat * self._kfilter

        return torch.fft.irfftn(
            filter_hat,
            norm=self._ifft_norm,
            dim=dims,
            # NB: we must specify the size of the output
            # as for certain mesh sizes the inverse FT is not
            # well-defined
            s=mesh_values.shape[-3:],
        )


class P3MKSpaceFilter(KSpaceFilter):
    """A :class:`KSpaceFilter` implementation for P3M potentials."""

    @torch.jit.export
    def update(
        self,
        cell: Optional[torch.Tensor] = None,
        ns_mesh: Optional[torch.Tensor] = None,
    ):
        r"""
        Applies one or more scalar filter functions to the squared norms of the
        reciprocal space mesh grids, storing it so it can be applied multiple times.
        Uses the :py:func:`KSpaceKernel.from_k_sq` method of the
        :py:class:`KSpaceKernel`-derived object provided upon initialization
        to compute the kernel values over the grid points.
        """
        if cell is not None:
            if cell.shape != (3, 3):
                raise ValueError(
                    f"cell of shape {list(cell.shape)} should be of shape (3, 3)"
                )
            self.cell = cell

        if ns_mesh is not None:
            if ns_mesh.shape != (3,):
                raise ValueError(
                    f"shape {list(ns_mesh.shape)} of `ns_mesh` has to be (3,)"
                )
            self.ns_mesh = ns_mesh

        if self.cell.device != self.ns_mesh.device:
            raise ValueError(
                "`cell` and `ns_mesh` are on different devices, got "
                f"{self.cell.device} and {self.ns_mesh.device}"
            )

        if cell is not None or ns_mesh is not None:
            self._kvectors = generate_kvectors_for_mesh(ns=self.ns_mesh, cell=self.cell)
            self._k_sq = torch.linalg.norm(self._kvectors, dim=3) ** 2

        # always update the kfilter to reduce the risk it'd go out of sync if the is an
        # update in the underlaying potential
        self._kfilter = self.kernel.kernel_from_k(self._kvectors)<|MERGE_RESOLUTION|>--- conflicted
+++ resolved
@@ -23,28 +23,12 @@
     def __init__(self):
         super().__init__()
 
-<<<<<<< HEAD
-    def kernel_from_k(self, k: torch.Tensor) -> torch.Tensor:
-        r"""
-        Computes the reciprocal-space kernel on a grid of k points given a
-        tensor containing :math:`|\mathbf{k}|`.
-
-        :param k: torch.tensor containing the k vector moduli at which the kernel
-            is to be evaluated.
-        """
-        raise NotImplementedError(
-            f"kernel_from_k is not implemented for '{self.__class__.__name__}'"
-        )
-
-    def kernel_from_k_sq(self, k_sq: torch.Tensor) -> torch.Tensor:
-=======
     def kernel_from_kvectors(self, kvectors: torch.Tensor) -> torch.Tensor:
->>>>>>> 421c95cf
         r"""
         Computes the reciprocal-space kernel on a grid of k points given a tensor
         containing :math:`\mathbf{k}`.
 
-        :param kvectors: torch.tensor containing the squared k vector at which the
+        :param kvectors: torch.tensor containing the k vector at which the
             kernel is to be evaluated.
         """
         raise NotImplementedError(
