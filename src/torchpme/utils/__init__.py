--- conflicted
+++ resolved
@@ -1,11 +1,8 @@
 from . import prefactors, tuning, splines  # noqa
 from .splines import CubicSpline, CubicSplineReciprocal
-<<<<<<< HEAD
-from .tuning import tune_ewald, tune_pme, tune_p3m
-=======
 from .tuning.ewald import tune_ewald
+from .tuning.p3m import tune_p3m
 from .tuning.pme import tune_pme
->>>>>>> deef84eb
 
 __all__ = [
     "tune_ewald",
