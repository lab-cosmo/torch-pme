--- conflicted
+++ resolved
@@ -11,14 +11,8 @@
     def __init__(
         self,
         exponent: float,
-<<<<<<< HEAD
-        atomic_smearing: Union[None, float],
-        lr_wavelength: Union[None, float],
-=======
         atomic_smearing: Optional[float],
         lr_wavelength: Optional[float],
-        subtract_self: bool,
->>>>>>> 533d966f
         subtract_interior: bool,
     ):
         PeriodicBase.__init__(
