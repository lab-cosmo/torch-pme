from typing import List, Tuple, Union

import torch

from ..lib import InversePowerLawPotential


class CalculatorBaseTorch(torch.nn.Module):
    """Base calculator for the torch interface."""

    def __init__(self):
        super().__init__()
        # TorchScript requires to initialize all attributes in __init__
        self._device = torch.device("cpu")
        self._dtype = torch.float32

    @staticmethod
    def _validate_compute_parameters(
        positions: Union[List[torch.Tensor], torch.Tensor],
        charges: Union[List[torch.Tensor], torch.Tensor],
        cell: Union[List[torch.Tensor], torch.Tensor],
        neighbor_indices: Union[List[torch.Tensor], torch.Tensor],
        neighbor_distances: Union[List[torch.Tensor], torch.Tensor],
    ) -> Tuple[
        List[torch.Tensor],
        List[torch.Tensor],
        List[torch.Tensor],
        List[torch.Tensor],
        List[torch.Tensor],
    ]:

        # check that all inputs are of the same type
        for item, item_name in (
            (charges, "charges"),
            (cell, "cell"),
            (neighbor_indices, "neighbor_indices"),
            (neighbor_distances, "neighbor_distances"),
        ):
            if isinstance(positions, list):
                if isinstance(item, torch.Tensor):
                    raise TypeError(
                        "Inconsistent parameter types. `positions` is a "
                        f"list, while `{item_name}` is a torch.Tensor. Both need "
                        "either be a list or a torch.Tensor!"
                    )
            else:
                if isinstance(item, list):
                    raise TypeError(
                        "Inconsistent parameter types. `positions` is a "
                        f"torch.Tensor, while `{item_name}` is a list. Both need "
                        "either be a list or a torch.Tensor!"
                    )

        # make sure that all provided parameters are lists
        if not isinstance(positions, list):
            positions = [positions]

        if not isinstance(charges, list):
            charges = [charges]

        if not isinstance(cell, list):
            cell = [cell]

        if not isinstance(neighbor_indices, list):
            neighbor_indices = [neighbor_indices]

        if not isinstance(neighbor_distances, list):
            neighbor_distances = [neighbor_distances]

        device = positions[0].device
        dtype = positions[0].dtype

        for item, item_name in (
            (charges, "charges"),
            (cell, "cell"),
            (neighbor_indices, "neighbor_indices"),
            (neighbor_distances, "neighbor_distances"),
        ):
            if len(positions) != len(item):
                raise ValueError(
                    f"Got inconsistent numbers of positions ({len(positions)}) and "
                    f"{item_name} ({len(item)})"
                )

        # check that all devices and data types (dtypes) are consistent
        for (
            positions_single,
            cell_single,
            charges_single,
            neighbor_indices_single,
            neighbor_distances_single,
        ) in zip(positions, cell, charges, neighbor_indices, neighbor_distances):
            # check shape, dtype and device of positions
            num_atoms = len(positions_single)
            if list(positions_single.shape) != [num_atoms, 3]:
                raise ValueError(
                    "each `positions` must be a tensor with shape [n_atoms, 3], got at "
                    f"least one tensor with shape {list(positions_single.shape)}"
                )

            if positions_single.dtype != dtype:
                raise ValueError(
                    f"each `positions` must have the same type {dtype} as the "
                    "first provided one. Got at least one tensor of type "
                    f"{positions_single.dtype}"
                )

            if positions_single.device != device:
                raise ValueError(
                    f"each `positions` must be on the same device {device} as "
                    "the first provided one. Got at least one tensor on device "
                    f"{positions_single.device}"
                )

            # check shape, dtype and device of cell
            if list(cell_single.shape) != [3, 3]:
                raise ValueError(
                    "each `cell` must be a tensor with shape [3, 3], got at least "
                    f"one tensor with shape {list(cell_single.shape)}"
                )

            if cell_single.dtype != dtype:
                raise ValueError(
                    f"each `cell` must have the same type {dtype} as "
                    "`positions`, got at least one tensor of type "
                    f"{cell_single.dtype}"
                )

            if cell_single.device != device:
                raise ValueError(
                    f"each `cell` must be on the same device {device} as "
                    "`positions`, got at least one tensor with device "
                    f"{cell_single.device}"
                )

            # check shape, dtype & device of `charges`
            if charges_single.dim() != 2:
                raise ValueError(
                    "each `charges` needs to be a 2-dimensional tensor, got at least "
                    f"one tensor with {charges_single.dim()} dimension(s) and shape "
                    f"{list(charges_single.shape)}"
                )

            if list(charges_single.shape) != [num_atoms, charges_single.shape[1]]:
                raise ValueError(
                    "each `charges` must be a tensor with shape [n_atoms, n_channels], "
                    "with `n_atoms` being the same as the variable `positions`. Got at "
                    f"least one tensor with shape {list(charges_single.shape)} where "
                    f"positions contains {len(positions_single)} atoms"
                )

            if charges_single.dtype != dtype:
                raise ValueError(
                    f"each `charges` must have the same type {dtype} as "
                    "`positions`, got at least one tensor of type "
                    f"{charges_single.dtype}"
                )

            if charges_single.device != device:
                raise ValueError(
                    f"each `charges` must be on the same device {device} as "
                    f"`positions`, got at least one tensor with device "
                    f"{charges_single.device}"
                )

            # check shape, dtype & device of `neighbor_indices` and `neighbor_distances`
            if neighbor_indices_single.shape[1] != 2:
                raise ValueError(
                    "neighbor_indices is expected to have shape [num_neighbors, 2]"
                    f", but got {list(neighbor_indices_single.shape)} for one "
                    "structure"
                )

            if neighbor_indices_single.device != device:
                raise ValueError(
                    f"each `neighbor_indices` must be on the same device "
                    f"{device} as `positions`, got at least one tensor with "
                    f"device {neighbor_indices_single.device}"
                )

            if neighbor_distances_single.shape != neighbor_indices_single[:, 0].shape:
                raise ValueError(
                    "`neighbor_indices` and `neighbor_distances` need to have shapes "
                    "[num_neighbors, 2] and [num_neighbors]. For at least one "
                    f"structure, got {list(neighbor_indices_single.shape)} and "
                    f"{list(neighbor_distances_single.shape)}, "
                    "which is inconsistent"
                )

            if neighbor_distances_single.device != device:
                raise ValueError(
                    f"each `neighbor_distances` must be on the same device "
                    f"{device} as `positions`, got at least one tensor with "
                    f"device {neighbor_distances_single.device}"
                )

        return positions, charges, cell, neighbor_indices, neighbor_distances

    def _compute_impl(
        self,
        positions: Union[List[torch.Tensor], torch.Tensor],
        charges: Union[List[torch.Tensor], torch.Tensor],
        cell: Union[List[torch.Tensor], torch.Tensor],
        neighbor_indices: Union[List[torch.Tensor], torch.Tensor],
        neighbor_distances: Union[List[torch.Tensor], torch.Tensor],
    ) -> Union[List[torch.Tensor], torch.Tensor]:
        # save if the inputs were lists or single tensors
        input_is_list = isinstance(positions, list)

        # Check that all shapes, data types and devices are consistent
        # Furthermore, to handle the special case in which only the inputs for a single
        # structure are provided, turn inputs into a list to be consistent with the
        # more general case
        (
            positions,
            charges,
            cell,
            neighbor_indices,
            neighbor_distances,
        ) = self._validate_compute_parameters(
            positions=positions,
            charges=charges,
            cell=cell,
            neighbor_indices=neighbor_indices,
            neighbor_distances=neighbor_distances,
        )

        # In actual computations, the data type (dtype) and device (e.g. CPU, GPU) of
        # all remaining variables need to be consistent
        self._device = positions[0].device
        self._dtype = positions[0].dtype

        # compute and append into a list the features of each structure
        potentials = []
        for (
            positions_single,
            charges_single,
            cell_single,
            neighbor_indices_single,
            neighbor_distances_single,
        ) in zip(positions, charges, cell, neighbor_indices, neighbor_distances):
            # `_compute_single_system` is implemented only in child classes!
            potentials.append(
                self._compute_single_system(
                    positions=positions_single,
                    charges=charges_single,
                    cell=cell_single,
                    neighbor_indices=neighbor_indices_single,
                    neighbor_distances=neighbor_distances_single,
                )
            )

        if input_is_list:
            return potentials
        else:
            return potentials[0]


class PeriodicBase(torch.nn.Module):
    """Base class providing general funtionality for periodic calculations.

    :param exponent: the exponent :math:`p` in :math:`1/r^p` potentials
    :param atomic_smearing: Width of the atom-centered Gaussian used to split the
        Coulomb potential into the short- and long-range parts. A reasonable value for
        most systems is to set it to ``1/5`` times the neighbor list cutoff. If
        :py:obj:`None` ,it will be set to 1/5 times of half the largest box vector
        (separately for each structure).
    :param subtract_interior: If set to :py:obj:`True`, subtract from the features of an
        atom the contributions to the potential arising from all atoms within the cutoff
        Note that if set to true, the self contribution (see previous) is also
        subtracted by default.
    """

    def __init__(
        self,
        exponent: float,
        atomic_smearing: Union[None, float],
        subtract_interior: bool,
    ):
        super().__init__()

        if exponent < 0.0 or exponent > 3.0:
            raise ValueError(f"`exponent` p={exponent} has to satisfy 0 < p <= 3")
        if atomic_smearing is not None and atomic_smearing <= 0:
            raise ValueError(f"`atomic_smearing` {atomic_smearing} has to be positive")

        # Attach the function handling all computations related to the
        # power-law potential for later convenience
        self.exponent = exponent
        self.atomic_smearing = atomic_smearing
        self.smearing = 1.0 if atomic_smearing is None else atomic_smearing
        self.subtract_interior = subtract_interior
        self.potential = InversePowerLawPotential(
            exponent=exponent, smearing=self.smearing
        )

    def _compute_sr(
        self,
        smearing: float,
        charges: torch.Tensor,
        neighbor_indices: torch.Tensor,
        neighbor_distances: torch.Tensor,
    ) -> torch.Tensor:
        # If the contribution from all atoms within the cutoff is to be subtracted
        # this short-range part will simply use -V_LR as the potential
        if self.subtract_interior:
<<<<<<< HEAD
            potentials_bare = -self.potential.from_dist_lr(dists)
=======
            potentials_bare = -self.potential.potential_lr_from_dist(
                neighbor_distances, smearing
            )
>>>>>>> 533d966f
        # In the remaining cases, we simply use the usual V_SR to get the full
        # 1/r^p potential when combined with the long-range part implemented in
        # reciprocal space
        else:
<<<<<<< HEAD
            potentials_bare = self.potential.from_dist_sr(dists)
=======
            potentials_bare = self.potential.potential_sr_from_dist(
                neighbor_distances, smearing
            )
>>>>>>> 533d966f

        atom_is = neighbor_indices[:, 0]
        atom_js = neighbor_indices[:, 1]

        contributions_is = charges[atom_js] * potentials_bare.unsqueeze(-1)
        contributions_js = charges[atom_is] * potentials_bare.unsqueeze(-1)

        potential = torch.zeros_like(charges)
        potential.index_add_(0, atom_is, contributions_is)
        potential.index_add_(0, atom_js, contributions_js)

        return potential / 2

    def _estimate_smearing(
        self,
        cell: torch.Tensor,
    ) -> float:
        if torch.equal(
            cell.det(), torch.full([], 0, dtype=cell.dtype, device=cell.device)
        ):
            raise ValueError(
                "provided `cell` has a determinant of 0 and therefore is not valid "
                "for periodic calculation"
            )

        if self.atomic_smearing is None:
            cell_dimensions = torch.linalg.norm(cell, dim=1)
            max_cutoff = torch.min(cell_dimensions) / 2 - 1e-6
            smearing = max_cutoff.item() / 5.0
        else:
            smearing = self.atomic_smearing

<<<<<<< HEAD
        # also sets the internal state of the smearing
        self.smearing = smearing
        self.potential.smearing = smearing

        return cell, neighbor_indices, neighbor_shifts, smearing
=======
        return smearing
>>>>>>> 533d966f
<|MERGE_RESOLUTION|>--- conflicted
+++ resolved
@@ -304,24 +304,12 @@
         # If the contribution from all atoms within the cutoff is to be subtracted
         # this short-range part will simply use -V_LR as the potential
         if self.subtract_interior:
-<<<<<<< HEAD
-            potentials_bare = -self.potential.from_dist_lr(dists)
-=======
-            potentials_bare = -self.potential.potential_lr_from_dist(
-                neighbor_distances, smearing
-            )
->>>>>>> 533d966f
+            potentials_bare = -self.potential.from_dist_lr(neighbor_distances)
         # In the remaining cases, we simply use the usual V_SR to get the full
         # 1/r^p potential when combined with the long-range part implemented in
         # reciprocal space
         else:
-<<<<<<< HEAD
-            potentials_bare = self.potential.from_dist_sr(dists)
-=======
-            potentials_bare = self.potential.potential_sr_from_dist(
-                neighbor_distances, smearing
-            )
->>>>>>> 533d966f
+            potentials_bare = self.potential.from_dist_sr(neighbor_distances)
 
         atom_is = neighbor_indices[:, 0]
         atom_js = neighbor_indices[:, 1]
@@ -354,12 +342,8 @@
         else:
             smearing = self.atomic_smearing
 
-<<<<<<< HEAD
         # also sets the internal state of the smearing
         self.smearing = smearing
         self.potential.smearing = smearing
 
-        return cell, neighbor_indices, neighbor_shifts, smearing
-=======
-        return smearing
->>>>>>> 533d966f
+        return smearing