from typing import List, Union

import torch

from ..lib import InversePowerLawPotential
from .base import CalculatorBaseTorch


class _DirectPotentialImpl(torch.nn.Module):
    def __init__(self, exponent: float = 1.0):
        super().__init__()
        self.exponent = exponent
        self.potential = InversePowerLawPotential(exponent=exponent)

    def _compute_single_system(
        self,
        positions: torch.Tensor,
        charges: torch.Tensor,
        cell: torch.Tensor,
        neighbor_indices: torch.Tensor,
        neighbor_distances: torch.Tensor,
    ) -> torch.Tensor:
        potentials_bare = self.potential.potential_from_dist(neighbor_distances)

<<<<<<< HEAD
        if neighbor_indices is None:
            neighbor_indices_tensor = all_neighbor_indices(
                len(charges), device=charges.device
            )
        else:
            neighbor_indices_tensor = neighbor_indices

        dists = distances(
            positions=positions,
            cell=cell,
            neighbor_indices=neighbor_indices_tensor,
            neighbor_shifts=neighbor_shifts,
        )

        potentials_bare = self.potential.from_dist(dists)
=======
        atom_is = neighbor_indices[:, 0]
        atom_js = neighbor_indices[:, 1]
>>>>>>> 533d966f

        contributions_is = charges[atom_js] * potentials_bare.unsqueeze(-1)
        contributions_js = charges[atom_is] * potentials_bare.unsqueeze(-1)

        potential = torch.zeros_like(charges)
        potential.index_add_(0, atom_is, contributions_is)
        potential.index_add_(0, atom_js, contributions_js)

        return potential / 2


class DirectPotential(CalculatorBaseTorch, _DirectPotentialImpl):
    r"""Potential using a direct summation.

    Scaling as :math:`\mathcal{O}(N^2)` with respect to the number of particles
    :math:`N`. As opposed to the Ewald sum, this calculator does NOT take into account
    periodic images, and it will instead be assumed that the provided atoms are in the
    infinitely extended three-dimensional Euclidean space. While slow, this
    implementation used as a reference to test faster algorithms.

    :param exponent: the exponent :math:`p` in :math:`1/r^p` potentials

    Example
    -------
    We compute the energy of two charges which are sepearated by 2 along the z-axis.

    >>> import torch
    >>> from vesin.torch import NeighborList

    Define simple example structure

    >>> positions = torch.tensor(
    ...     [[0.0, 0.0, 0.0], [0.0, 0.0, 2.0]], dtype=torch.float64
    ... )
    >>> charges = torch.tensor([[1.0], [-1.0]], dtype=torch.float64)

    Compute the neighbor indices (``"i"``, ``"j"``) and the neighbor distances ("``d``")
    using the ``vesin`` package. Refer to the `documentation <https://luthaf.fr/vesin>`_
    for details on the API. We define a dummy cell

    >>> cell = torch.zeros(3, 3, dtype=torch.float64)
    >>> nl = NeighborList(cutoff=3.0, full_list=False)
    >>> i, j, neighbor_distances = nl.compute(
    ...     points=positions, box=cell, periodic=False, quantities="ijd"
    ... )
    >>> neighbor_indices = torch.stack([i, j], dim=1)

    Finally, we initlize the potential class and ``compute`` the potential for the
    system.

    >>> direct = DirectPotential()
    >>> direct.compute(
    ...     positions=positions,
    ...     charges=charges,
    ...     neighbor_indices=neighbor_indices,
    ...     neighbor_distances=neighbor_distances,
    ... )
    tensor([[-0.2500],
            [ 0.2500]], dtype=torch.float64)

    Which is the expected potential since :math:`V \propto 1/r` where :math:`r` is the
    distance between the particles.
    """

    def __init__(self, exponent: float = 1.0):
        _DirectPotentialImpl.__init__(self, exponent=exponent)
        CalculatorBaseTorch.__init__(self)

    def compute(
        self,
        positions: Union[List[torch.Tensor], torch.Tensor],
        charges: Union[List[torch.Tensor], torch.Tensor],
        neighbor_indices: Union[List[torch.Tensor], torch.Tensor],
        neighbor_distances: Union[List[torch.Tensor], torch.Tensor],
    ) -> Union[torch.Tensor, List[torch.Tensor]]:
        """Compute potential for all provided "systems".

        The computation is performed on the same ``device`` as ``dtype`` is the input is
        stored on. The ``dtype`` of the output tensors will be the same as the input.

        :param positions: Single or 2D tensor of shape (``len(charges), 3``) containing
            the Cartesian positions of all point charges in the system.
        :param charges: Single 2D tensor or list of 2D tensor of shape (``n_channels,
            len(positions))``. ``n_channels`` is the number of charge channels the
            potential should be calculated for a standard potential ``n_channels=1``. If
            more than one "channel" is provided multiple potentials for the same
            position but different are computed.
        :param neighbor_indices: Single or list of 2D tensors of shape ``(n, 2)``, where
            ``n`` is the number of neighbors. The two columns correspond to the indices
            of a **half neighbor list** for the two atoms which are considered neighbors
            (e.g. within a cutoff distance).
        :param neighbor_distances: single or list of 1D tensors containing the distance
            between the ``n`` pairs corresponding to a **half neighbor list**.
        :return: Single or List of torch Tensors containing the potential(s) for all
            positions. Each tensor in the list is of shape ``(len(positions),
            len(charges))``, where If the inputs are only single tensors only a single
            torch tensor with the potentials is returned.
        """

        # Create dummy cell to follow method synopsis. Due to limitations of torchscript
        # we have to make the code very explicit here.
        if isinstance(positions, list):
            cell = len(charges) * [
                torch.zeros(3, 3, dtype=positions[0].dtype, device=positions[0].device)
            ]
            return self._compute_impl(
                positions=positions,
                charges=charges,
                cell=cell,
                neighbor_indices=neighbor_indices,
                neighbor_distances=neighbor_distances,
            )
        else:
            cell = torch.zeros(3, 3, dtype=positions.dtype, device=positions.device)
            return self._compute_impl(
                positions=positions,
                charges=charges,
                cell=cell,
                neighbor_indices=neighbor_indices,
                neighbor_distances=neighbor_distances,
            )

    # This function is kept to keep torch-pme compatible with the broader pytorch
    # infrastructure, which require a "forward" function. We name this function
    # "compute" instead, for compatibility with other COSMO software.
    def forward(
        self,
        positions: Union[List[torch.Tensor], torch.Tensor],
        charges: Union[List[torch.Tensor], torch.Tensor],
        neighbor_indices: Union[List[torch.Tensor], torch.Tensor],
        neighbor_distances: Union[List[torch.Tensor], torch.Tensor],
    ) -> Union[torch.Tensor, List[torch.Tensor]]:
        """Forward just calls :py:meth:`compute`."""
        return self.compute(
            positions=positions,
            charges=charges,
            neighbor_indices=neighbor_indices,
            neighbor_distances=neighbor_distances,
        )<|MERGE_RESOLUTION|>--- conflicted
+++ resolved
@@ -20,28 +20,10 @@
         neighbor_indices: torch.Tensor,
         neighbor_distances: torch.Tensor,
     ) -> torch.Tensor:
-        potentials_bare = self.potential.potential_from_dist(neighbor_distances)
+        potentials_bare = self.potential.from_dist(neighbor_distances)
 
-<<<<<<< HEAD
-        if neighbor_indices is None:
-            neighbor_indices_tensor = all_neighbor_indices(
-                len(charges), device=charges.device
-            )
-        else:
-            neighbor_indices_tensor = neighbor_indices
-
-        dists = distances(
-            positions=positions,
-            cell=cell,
-            neighbor_indices=neighbor_indices_tensor,
-            neighbor_shifts=neighbor_shifts,
-        )
-
-        potentials_bare = self.potential.from_dist(dists)
-=======
         atom_is = neighbor_indices[:, 0]
         atom_js = neighbor_indices[:, 1]
->>>>>>> 533d966f
 
         contributions_is = charges[atom_js] * potentials_bare.unsqueeze(-1)
         contributions_js = charges[atom_is] * potentials_bare.unsqueeze(-1)
