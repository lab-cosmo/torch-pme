from typing import Optional

import torch

from ..lib.kspace_filter import KSpaceFilter
from ..lib.kvectors import get_ns_mesh
from ..lib.mesh_interpolator import MeshInterpolator
from ..lib.potentials import gamma
from .base import CalculatorBaseTorch


class PMEPotential(CalculatorBaseTorch):
    r"""Potential using a particle mesh-based Ewald (PME).

    Scaling as :math:`\mathcal{O}(NlogN)` with respect to the number of particles
    :math:`N` used as a reference to test faster implementations.

    For computing a **neighborlist** a reasonable ``cutoff`` is half the length of
    the shortest cell vector, which can be for example computed according as

    .. code-block:: python

        cell_dimensions = torch.linalg.norm(cell, dim=1)
        cutoff = torch.min(cell_dimensions) / 2 - 1e-6

    This ensures a accuracy of the short range part of ``1e-5``.

    :param exponent: the exponent :math:`p` in :math:`1/r^p` potentials
    :param atomic_smearing: Width of the atom-centered Gaussian used to split the
        Coulomb potential into the short- and long-range parts. A reasonable value for
        most systems is to set it to ``1/5`` times the neighbor list cutoff. If
        :py:obj:`None` ,it will be set to 1/5 times of half the largest box vector
        (separately for each structure).
    :param mesh_spacing: Value that determines the umber of Fourier-space grid points
        that will be used along each axis. If set to None, it will automatically be set
        to half of ``atomic_smearing``.
    :param interpolation_order: Interpolation order for mapping onto the grid, where an
        interpolation order of p corresponds to interpolation by a polynomial of degree
        ``p - 1`` (e.g. ``p = 4`` for cubic interpolation).
    :param subtract_interior: If set to :py:obj:`True`, subtract from the features of an
        atom the contributions to the potential arising from all atoms within the cutoff
        Note that if set to true, the self contribution (see previous) is also
        subtracted by default.

    Example
    -------
    We calculate the Madelung constant of a CsCl (Cesium-Chloride) crystal. The
    reference value is :math:`2 \cdot 1.7626 / \sqrt{3} \approx 2.0354`.

    >>> import torch
    >>> from vesin.torch import NeighborList

    Define crystal structure

    >>> positions = torch.tensor(
    ...     [[0.0, 0.0, 0.0], [0.5, 0.5, 0.5]], dtype=torch.float64
    ... )
    >>> charges = torch.tensor([[1.0], [-1.0]], dtype=torch.float64)
    >>> cell = torch.eye(3, dtype=torch.float64)

    Compute the neighbor indices (``"i"``, ``"j"``) and the neighbor distances ("``d``")
    using the ``vesin`` package. Refer to the `documentation <https://luthaf.fr/vesin>`_
    for details on the API.

    >>> cell_dimensions = torch.linalg.norm(cell, dim=1)
    >>> cutoff = torch.min(cell_dimensions) / 2 - 1e-6
    >>> nl = NeighborList(cutoff=cutoff, full_list=False)
    >>> i, j, neighbor_distances = nl.compute(
    ...     points=positions, box=cell, periodic=True, quantities="ijd"
    ... )
    >>> neighbor_indices = torch.stack([i, j], dim=1)

    If you inspect the neighbor list you will notice that the tensors are empty for the
    given system, which means the the whole potential will be calculated using the long
    range part of the potential. Finally, we initlize the potential class and
    ``compute`` the potential for the crystal.

    >>> pme = PMEPotential()
    >>> pme.forward(
    ...     positions=positions,
    ...     charges=charges,
    ...     cell=cell,
    ...     neighbor_indices=neighbor_indices,
    ...     neighbor_distances=neighbor_distances,
    ... )
    tensor([[-1.0192],
            [ 1.0192]], dtype=torch.float64)

    Which is close to the reference value given above.
    """

    def __init__(
        self,
        exponent: float = 1.0,
        atomic_smearing: Optional[float] = None,
        mesh_spacing: Optional[float] = None,
        interpolation_order: int = 3,
        subtract_interior: bool = False,
    ):
        super().__init__(exponent=exponent)

        self.mesh_spacing = mesh_spacing
        self.subtract_interior = subtract_interior

        if atomic_smearing is not None and atomic_smearing <= 0:
            raise ValueError(f"`atomic_smearing` {atomic_smearing} has to be positive")
        else:
            self.atomic_smearing = atomic_smearing

        if interpolation_order not in [1, 2, 3, 4, 5]:
            raise ValueError("Only `interpolation_order` from 1 to 5 are allowed")
        else:
            self.interpolation_order = interpolation_order

        # TorchScript requires to initialize all attributes in __init__
        self._cell_cache = -1 * torch.ones([3, 3])
        self._MI = MeshInterpolator(
            cell=torch.eye(3),
            ns_mesh=torch.ones(3, dtype=int),
            interpolation_order=self.interpolation_order,
        )

        # Initialize the filter module
        self._KF = KSpaceFilter(
            cell=torch.eye(3),
            ns_mesh=torch.ones(3, dtype=int),
            kernel=self.potential,
            fft_norm="backward",
            ifft_norm="forward",
        )

    def _compute_single_system(
        self,
        positions: torch.Tensor,
        charges: torch.Tensor,
        cell: torch.Tensor,
        neighbor_indices: torch.Tensor,
        neighbor_distances: torch.Tensor,
    ) -> torch.Tensor:
        # Set the defaut values of convergence parameters The total computational cost =
        # cost of SR part + cost of LR part Bigger smearing increases the cost of the SR
        # part while decreasing the cost of the LR part. Since the latter usually is
        # more expensive, we maximize the value of the smearing by default to minimize
        # the cost of the LR part. The auxilary parameter mesh_spacing then controls the
        # convergence of the SR and LR sums, respectively. The default values are chosen
        # to reach a convergence on the order of 1e-4 to 1e-5 for the test structures.
<<<<<<< HEAD
        self.smearing = self._estimate_smearing(cell)
=======
        if self.atomic_smearing is None:
            smearing = self.estimate_smearing(cell)
        else:
            smearing = self.atomic_smearing
>>>>>>> ad4b4cc3

        if self.mesh_spacing is None:
            mesh_spacing = self.smearing / 8.0
        else:
            mesh_spacing = self.mesh_spacing

        # Compute short-range (SR) part using a real space sum
        potential_sr = self._compute_sr(
<<<<<<< HEAD
            smearing=self.smearing,
=======
            is_periodic=True,
            smearing=smearing,
>>>>>>> ad4b4cc3
            charges=charges,
            neighbor_indices=neighbor_indices,
            neighbor_distances=neighbor_distances,
            subtract_interior=self.subtract_interior,
        )

        # Compute long-range (LR) part using a Fourier / reciprocal space sum
        potential_lr = self._compute_lr(
            positions=positions,
            charges=charges,
            cell=cell,
            lr_wavelength=mesh_spacing,
        )

        return potential_sr + potential_lr

    def _compute_lr(
        self,
        positions: torch.Tensor,
        charges: torch.Tensor,
        cell: torch.Tensor,
        lr_wavelength: float,
    ) -> torch.Tensor:

        dtype = positions.dtype
        device = positions.device
        self._cell_cache = self._cell_cache.to(dtype=dtype, device=device)

        # Inverse of cell volume for later use
        ivolume = torch.abs(cell.det()).pow(-1)

        # Kernel function `G` and initialization of `MeshInterpolator` only depend on
        # `cell`. Caching can save up to 15%.
        if not torch.allclose(cell, self._cell_cache):
            self._cell_cache = cell.detach().clone()

            # Init 0 (Preparation): Compute number of times each basis vector of the
            # reciprocal space can be scaled until the cutoff is reached
            ns = get_ns_mesh(cell, lr_wavelength)

            # Init 1: Initialize mesh interpolator
            self._MI = MeshInterpolator(
                cell, ns, interpolation_order=self.interpolation_order
            )

            # Update the mesh for the k-space filter
            self.potential.smearing = self.smearing
            self.potential.kspace_scaling = cell.det().pow(-1)  # 1/V scaling
            self._KF.update_mesh(cell, ns)

        # Step 1. Compute density interpolation
        self._MI.compute_interpolation_weights(positions)
        rho_mesh = self._MI.points_to_mesh(particle_weights=charges)

        # Step 2: Perform actual convolution using FFT
        potential_mesh = self._KF.compute(rho_mesh)

        # Step 3: Back interpolation
        interpolated_potential = self._MI.mesh_to_points(potential_mesh)

        # Step 4: Remove the self-contribution: Using the Coulomb potential as an
        # example, this is the potential generated at the origin by the fictituous
        # Gaussian charge density in order to split the potential into a SR and LR part.
        # This contribution always should be subtracted since it depends on the smearing
        # parameter, which is purely a convergence parameter.
        phalf = self.exponent / 2
        fill_value = (
            1 / gamma(torch.tensor(phalf + 1)) / (2 * self.smearing**2) ** phalf
        )
        self_contrib = torch.full([], fill_value, device=device)
        interpolated_potential -= charges * self_contrib

        # Step 5: The method requires that the unit cell is charge-neutral.
        # If the cell has a net charge (i.e. if sum(charges) != 0), the method
        # implicitly assumes that a homogeneous background charge of the opposite sign
        # is present to make the cell neutral. In this case, the potential has to be
        # adjusted to compensate for this.
        # An extra factor of 2 is added to compensate for the division by 2 later on
        charge_tot = torch.sum(charges, dim=0)
        prefac = torch.pi**1.5 * (2 * self.smearing**2) ** ((3 - self.exponent) / 2)
        prefac /= (3 - self.exponent) * gamma(torch.tensor(self.exponent / 2))
        interpolated_potential -= 2 * prefac * charge_tot * ivolume

        # Compensate for double counting of pairs (i,j) and (j,i)
<<<<<<< HEAD
        return interpolated_potential / 2


class PMEPotential(CalculatorBaseTorch, _PMEPotentialImpl):
    r"""Potential using a particle mesh-based Ewald (PME).

    Scaling as :math:`\mathcal{O}(NlogN)` with respect to the number of particles
    :math:`N` used as a reference to test faster implementations.

    For computing a **neighborlist** a reasonable ``cutoff`` is half the length of
    the shortest cell vector, which can be for example computed according as

    .. code-block:: python

        cell_dimensions = torch.linalg.norm(cell, dim=1)
        cutoff = torch.min(cell_dimensions) / 2 - 1e-6

    This ensures a accuracy of the short range part of ``1e-5``.

    :param exponent: the exponent :math:`p` in :math:`1/r^p` potentials
    :param atomic_smearing: Width of the atom-centered Gaussian used to split the
        Coulomb potential into the short- and long-range parts. A reasonable value for
        most systems is to set it to ``1/5`` times the neighbor list cutoff. If
        :py:obj:`None` ,it will be set to 1/5 times of half the largest box vector
        (separately for each structure).
    :param mesh_spacing: Value that determines the umber of Fourier-space grid points
        that will be used along each axis. If set to None, it will automatically be set
        to half of ``atomic_smearing``.
    :param interpolation_order: Interpolation order for mapping onto the grid, where an
        interpolation order of p corresponds to interpolation by a polynomial of degree
        ``p - 1`` (e.g. ``p = 4`` for cubic interpolation).
    :param subtract_interior: If set to :py:obj:`True`, subtract from the features of an
        atom the contributions to the potential arising from all atoms within the cutoff
        Note that if set to true, the self contribution (see previous) is also
        subtracted by default.

    Example
    -------
    We calculate the Madelung constant of a CsCl (Cesium-Chloride) crystal. The
    reference value is :math:`2 \cdot 1.7626 / \sqrt{3} \approx 2.0354`.

    >>> import torch
    >>> from vesin.torch import NeighborList

    Define crystal structure

    >>> positions = torch.tensor(
    ...     [[0.0, 0.0, 0.0], [0.5, 0.5, 0.5]], dtype=torch.float64
    ... )
    >>> charges = torch.tensor([[1.0], [-1.0]], dtype=torch.float64)
    >>> cell = torch.eye(3, dtype=torch.float64)

    Compute the neighbor indices (``"i"``, ``"j"``) and the neighbor distances ("``d``")
    using the ``vesin`` package. Refer to the `documentation <https://luthaf.fr/vesin>`_
    for details on the API.

    >>> cell_dimensions = torch.linalg.norm(cell, dim=1)
    >>> cutoff = torch.min(cell_dimensions) / 2 - 1e-6
    >>> nl = NeighborList(cutoff=cutoff, full_list=False)
    >>> i, j, neighbor_distances = nl.compute(
    ...     points=positions, box=cell, periodic=True, quantities="ijd"
    ... )
    >>> neighbor_indices = torch.stack([i, j], dim=1)

    If you inspect the neighbor list you will notice that the tensors are empty for the
    given system, which means the the whole potential will be calculated using the long
    range part of the potential. Finally, we initlize the potential class and
    ``compute`` the potential for the crystal.

    >>> pme = PMEPotential()
    >>> pme.compute(
    ...     positions=positions,
    ...     charges=charges,
    ...     cell=cell,
    ...     neighbor_indices=neighbor_indices,
    ...     neighbor_distances=neighbor_distances,
    ... )
    tensor([[-1.0192],
            [ 1.0192]], dtype=torch.float64)

    Which is close to the reference value given above.
    """

    def __init__(
        self,
        exponent: float = 1.0,
        atomic_smearing: Optional[float] = None,
        mesh_spacing: Optional[float] = None,
        interpolation_order: int = 3,
        subtract_interior: bool = False,
    ):
        CalculatorBaseTorch.__init__(self)
        _PMEPotentialImpl.__init__(
            self,
            exponent=exponent,
            atomic_smearing=atomic_smearing,
            mesh_spacing=mesh_spacing,
            interpolation_order=interpolation_order,
            subtract_interior=subtract_interior,
        )

    def compute(
        self,
        positions: Union[List[torch.Tensor], torch.Tensor],
        charges: Union[List[torch.Tensor], torch.Tensor],
        cell: Union[List[torch.Tensor], torch.Tensor],
        neighbor_indices: Union[List[torch.Tensor], torch.Tensor],
        neighbor_distances: Union[List[torch.Tensor], torch.Tensor],
    ) -> Union[torch.Tensor, List[torch.Tensor]]:
        """Compute potential for all provided "systems" stacked inside list.

        The computation is performed on the same ``device`` as ``dtype`` is the input is
        stored on. The ``dtype`` of the output tensors will be the same as the input.

        :param positions: Single or 2D tensor of shape (``len(charges), 3``) containing
            the Cartesian positions of all point charges in the system.
        :param charges: Single 2D tensor or list of 2D tensor of shape (``n_channels,
            len(positions))``. ``n_channels`` is the number of charge channels the
            potential should be calculated for a standard potential ``n_channels=1``. If
            more than one "channel" is provided multiple potentials for the same
            position but different are computed.
        :param cell: single or 2D tensor of shape (3, 3), describing the bounding
            box/unit cell of the system. Each row should be one of the bounding box
            vector; and columns should contain the x, y, and z components of these
            vectors (i.e. the cell should be given in row-major order).
        :param neighbor_indices: Single or list of 2D tensors of shape ``(n, 2)``, where
            ``n`` is the number of neighbors. The two columns correspond to the indices
            of a **half neighbor list** for the two atoms which are considered neighbors
            (e.g. within a cutoff distance).
        :param neighbor_distances: single or list of 1D tensors containing the distance
            between the ``n`` pairs corresponding to a **half neighbor list**.
        :return: Single or list of torch tensors containing the potential(s) for all
            positions. Each tensor in the list is of shape ``(len(positions),
            len(charges))``, where If the inputs are only single tensors only a single
            torch tensor with the potentials is returned.
        """

        return self._compute_impl(
            positions=positions,
            cell=cell,
            charges=charges,
            neighbor_indices=neighbor_indices,
            neighbor_distances=neighbor_distances,
        )

    def forward(
        self,
        positions: Union[List[torch.Tensor], torch.Tensor],
        charges: Union[List[torch.Tensor], torch.Tensor],
        cell: Union[List[torch.Tensor], torch.Tensor],
        neighbor_indices: Union[List[torch.Tensor], torch.Tensor],
        neighbor_distances: Union[List[torch.Tensor], torch.Tensor],
    ) -> Union[torch.Tensor, List[torch.Tensor]]:
        """Forward just calls :py:meth:`compute`."""
        return self.compute(
            positions=positions,
            charges=charges,
            cell=cell,
            neighbor_indices=neighbor_indices,
            neighbor_distances=neighbor_distances,
        )
=======
        return interpolated_potential / 2
>>>>>>> ad4b4cc3
<|MERGE_RESOLUTION|>--- conflicted
+++ resolved
@@ -97,7 +97,7 @@
         interpolation_order: int = 3,
         subtract_interior: bool = False,
     ):
-        super().__init__(exponent=exponent)
+        super().__init__(exponent=exponent, smearing=atomic_smearing)
 
         self.mesh_spacing = mesh_spacing
         self.subtract_interior = subtract_interior
@@ -144,28 +144,19 @@
         # the cost of the LR part. The auxilary parameter mesh_spacing then controls the
         # convergence of the SR and LR sums, respectively. The default values are chosen
         # to reach a convergence on the order of 1e-4 to 1e-5 for the test structures.
-<<<<<<< HEAD
-        self.smearing = self._estimate_smearing(cell)
-=======
         if self.atomic_smearing is None:
             smearing = self.estimate_smearing(cell)
         else:
             smearing = self.atomic_smearing
->>>>>>> ad4b4cc3
 
         if self.mesh_spacing is None:
-            mesh_spacing = self.smearing / 8.0
+            mesh_spacing = smearing / 8.0
         else:
             mesh_spacing = self.mesh_spacing
 
         # Compute short-range (SR) part using a real space sum
         potential_sr = self._compute_sr(
-<<<<<<< HEAD
-            smearing=self.smearing,
-=======
             is_periodic=True,
-            smearing=smearing,
->>>>>>> ad4b4cc3
             charges=charges,
             neighbor_indices=neighbor_indices,
             neighbor_distances=neighbor_distances,
@@ -177,6 +168,7 @@
             positions=positions,
             charges=charges,
             cell=cell,
+            smearing=smearing,
             lr_wavelength=mesh_spacing,
         )
 
@@ -187,6 +179,7 @@
         positions: torch.Tensor,
         charges: torch.Tensor,
         cell: torch.Tensor,
+        smearing: float,
         lr_wavelength: float,
     ) -> torch.Tensor:
 
@@ -212,7 +205,7 @@
             )
 
             # Update the mesh for the k-space filter
-            self.potential.smearing = self.smearing
+            self.potential.smearing = smearing
             self.potential.kspace_scaling = cell.det().pow(-1)  # 1/V scaling
             self._KF.update_mesh(cell, ns)
 
@@ -232,9 +225,7 @@
         # This contribution always should be subtracted since it depends on the smearing
         # parameter, which is purely a convergence parameter.
         phalf = self.exponent / 2
-        fill_value = (
-            1 / gamma(torch.tensor(phalf + 1)) / (2 * self.smearing**2) ** phalf
-        )
+        fill_value = 1 / gamma(torch.tensor(phalf + 1)) / (2 * smearing**2) ** phalf
         self_contrib = torch.full([], fill_value, device=device)
         interpolated_potential -= charges * self_contrib
 
@@ -245,173 +236,9 @@
         # adjusted to compensate for this.
         # An extra factor of 2 is added to compensate for the division by 2 later on
         charge_tot = torch.sum(charges, dim=0)
-        prefac = torch.pi**1.5 * (2 * self.smearing**2) ** ((3 - self.exponent) / 2)
+        prefac = torch.pi**1.5 * (2 * smearing**2) ** ((3 - self.exponent) / 2)
         prefac /= (3 - self.exponent) * gamma(torch.tensor(self.exponent / 2))
         interpolated_potential -= 2 * prefac * charge_tot * ivolume
 
         # Compensate for double counting of pairs (i,j) and (j,i)
-<<<<<<< HEAD
-        return interpolated_potential / 2
-
-
-class PMEPotential(CalculatorBaseTorch, _PMEPotentialImpl):
-    r"""Potential using a particle mesh-based Ewald (PME).
-
-    Scaling as :math:`\mathcal{O}(NlogN)` with respect to the number of particles
-    :math:`N` used as a reference to test faster implementations.
-
-    For computing a **neighborlist** a reasonable ``cutoff`` is half the length of
-    the shortest cell vector, which can be for example computed according as
-
-    .. code-block:: python
-
-        cell_dimensions = torch.linalg.norm(cell, dim=1)
-        cutoff = torch.min(cell_dimensions) / 2 - 1e-6
-
-    This ensures a accuracy of the short range part of ``1e-5``.
-
-    :param exponent: the exponent :math:`p` in :math:`1/r^p` potentials
-    :param atomic_smearing: Width of the atom-centered Gaussian used to split the
-        Coulomb potential into the short- and long-range parts. A reasonable value for
-        most systems is to set it to ``1/5`` times the neighbor list cutoff. If
-        :py:obj:`None` ,it will be set to 1/5 times of half the largest box vector
-        (separately for each structure).
-    :param mesh_spacing: Value that determines the umber of Fourier-space grid points
-        that will be used along each axis. If set to None, it will automatically be set
-        to half of ``atomic_smearing``.
-    :param interpolation_order: Interpolation order for mapping onto the grid, where an
-        interpolation order of p corresponds to interpolation by a polynomial of degree
-        ``p - 1`` (e.g. ``p = 4`` for cubic interpolation).
-    :param subtract_interior: If set to :py:obj:`True`, subtract from the features of an
-        atom the contributions to the potential arising from all atoms within the cutoff
-        Note that if set to true, the self contribution (see previous) is also
-        subtracted by default.
-
-    Example
-    -------
-    We calculate the Madelung constant of a CsCl (Cesium-Chloride) crystal. The
-    reference value is :math:`2 \cdot 1.7626 / \sqrt{3} \approx 2.0354`.
-
-    >>> import torch
-    >>> from vesin.torch import NeighborList
-
-    Define crystal structure
-
-    >>> positions = torch.tensor(
-    ...     [[0.0, 0.0, 0.0], [0.5, 0.5, 0.5]], dtype=torch.float64
-    ... )
-    >>> charges = torch.tensor([[1.0], [-1.0]], dtype=torch.float64)
-    >>> cell = torch.eye(3, dtype=torch.float64)
-
-    Compute the neighbor indices (``"i"``, ``"j"``) and the neighbor distances ("``d``")
-    using the ``vesin`` package. Refer to the `documentation <https://luthaf.fr/vesin>`_
-    for details on the API.
-
-    >>> cell_dimensions = torch.linalg.norm(cell, dim=1)
-    >>> cutoff = torch.min(cell_dimensions) / 2 - 1e-6
-    >>> nl = NeighborList(cutoff=cutoff, full_list=False)
-    >>> i, j, neighbor_distances = nl.compute(
-    ...     points=positions, box=cell, periodic=True, quantities="ijd"
-    ... )
-    >>> neighbor_indices = torch.stack([i, j], dim=1)
-
-    If you inspect the neighbor list you will notice that the tensors are empty for the
-    given system, which means the the whole potential will be calculated using the long
-    range part of the potential. Finally, we initlize the potential class and
-    ``compute`` the potential for the crystal.
-
-    >>> pme = PMEPotential()
-    >>> pme.compute(
-    ...     positions=positions,
-    ...     charges=charges,
-    ...     cell=cell,
-    ...     neighbor_indices=neighbor_indices,
-    ...     neighbor_distances=neighbor_distances,
-    ... )
-    tensor([[-1.0192],
-            [ 1.0192]], dtype=torch.float64)
-
-    Which is close to the reference value given above.
-    """
-
-    def __init__(
-        self,
-        exponent: float = 1.0,
-        atomic_smearing: Optional[float] = None,
-        mesh_spacing: Optional[float] = None,
-        interpolation_order: int = 3,
-        subtract_interior: bool = False,
-    ):
-        CalculatorBaseTorch.__init__(self)
-        _PMEPotentialImpl.__init__(
-            self,
-            exponent=exponent,
-            atomic_smearing=atomic_smearing,
-            mesh_spacing=mesh_spacing,
-            interpolation_order=interpolation_order,
-            subtract_interior=subtract_interior,
-        )
-
-    def compute(
-        self,
-        positions: Union[List[torch.Tensor], torch.Tensor],
-        charges: Union[List[torch.Tensor], torch.Tensor],
-        cell: Union[List[torch.Tensor], torch.Tensor],
-        neighbor_indices: Union[List[torch.Tensor], torch.Tensor],
-        neighbor_distances: Union[List[torch.Tensor], torch.Tensor],
-    ) -> Union[torch.Tensor, List[torch.Tensor]]:
-        """Compute potential for all provided "systems" stacked inside list.
-
-        The computation is performed on the same ``device`` as ``dtype`` is the input is
-        stored on. The ``dtype`` of the output tensors will be the same as the input.
-
-        :param positions: Single or 2D tensor of shape (``len(charges), 3``) containing
-            the Cartesian positions of all point charges in the system.
-        :param charges: Single 2D tensor or list of 2D tensor of shape (``n_channels,
-            len(positions))``. ``n_channels`` is the number of charge channels the
-            potential should be calculated for a standard potential ``n_channels=1``. If
-            more than one "channel" is provided multiple potentials for the same
-            position but different are computed.
-        :param cell: single or 2D tensor of shape (3, 3), describing the bounding
-            box/unit cell of the system. Each row should be one of the bounding box
-            vector; and columns should contain the x, y, and z components of these
-            vectors (i.e. the cell should be given in row-major order).
-        :param neighbor_indices: Single or list of 2D tensors of shape ``(n, 2)``, where
-            ``n`` is the number of neighbors. The two columns correspond to the indices
-            of a **half neighbor list** for the two atoms which are considered neighbors
-            (e.g. within a cutoff distance).
-        :param neighbor_distances: single or list of 1D tensors containing the distance
-            between the ``n`` pairs corresponding to a **half neighbor list**.
-        :return: Single or list of torch tensors containing the potential(s) for all
-            positions. Each tensor in the list is of shape ``(len(positions),
-            len(charges))``, where If the inputs are only single tensors only a single
-            torch tensor with the potentials is returned.
-        """
-
-        return self._compute_impl(
-            positions=positions,
-            cell=cell,
-            charges=charges,
-            neighbor_indices=neighbor_indices,
-            neighbor_distances=neighbor_distances,
-        )
-
-    def forward(
-        self,
-        positions: Union[List[torch.Tensor], torch.Tensor],
-        charges: Union[List[torch.Tensor], torch.Tensor],
-        cell: Union[List[torch.Tensor], torch.Tensor],
-        neighbor_indices: Union[List[torch.Tensor], torch.Tensor],
-        neighbor_distances: Union[List[torch.Tensor], torch.Tensor],
-    ) -> Union[torch.Tensor, List[torch.Tensor]]:
-        """Forward just calls :py:meth:`compute`."""
-        return self.compute(
-            positions=positions,
-            charges=charges,
-            cell=cell,
-            neighbor_indices=neighbor_indices,
-            neighbor_distances=neighbor_distances,
-        )
-=======
-        return interpolated_potential / 2
->>>>>>> ad4b4cc3
+        return interpolated_potential / 2