from typing import List, Optional, Union

import torch

from ..lib.kspace_filter import KSpaceFilter
from ..lib.kvectors import get_ns_mesh
from ..lib.mesh_interpolator import MeshInterpolator
from ..lib.potentials import gamma
from .base import CalculatorBaseTorch, PeriodicBase


class _PMEPotentialImpl(PeriodicBase):
    def __init__(
        self,
<<<<<<< HEAD
        exponent: float = 1.0,
        atomic_smearing: Optional[float] = None,
        mesh_spacing: Optional[float] = None,
        interpolation_order: int = 3,
        subtract_self: bool = True,
        subtract_interior: bool = False,
=======
        exponent: float,
        atomic_smearing: Optional[float],
        mesh_spacing: Optional[float],
        interpolation_order: int,
        subtract_interior: bool,
>>>>>>> 9674c8e7
    ):
        if interpolation_order not in [1, 2, 3, 4, 5]:
            raise ValueError("Only `interpolation_order` from 1 to 5 are allowed")

        PeriodicBase.__init__(
            self,
            exponent=exponent,
            atomic_smearing=atomic_smearing,
            subtract_interior=subtract_interior,
        )
        self.mesh_spacing = mesh_spacing
        self.interpolation_order = interpolation_order

        # TorchScript requires to initialize all attributes in __init__
        self._cell_cache = -1 * torch.ones([3, 3])
        self._MI = MeshInterpolator(
            cell=torch.eye(3),
            ns_mesh=torch.ones(3, dtype=int),
            interpolation_order=self.interpolation_order,
        )

        # Initialize the filter module
        self._KF = KSpaceFilter(
            cell=torch.eye(3),
            ns_mesh=torch.ones(3, dtype=int),
            kernel=self.potential,
            fft_norm="backward",
            ifft_norm="forward",
        )

    def _compute_single_system(
        self,
        positions: torch.Tensor,
        charges: torch.Tensor,
        cell: torch.Tensor,
        neighbor_indices: torch.Tensor,
        neighbor_distances: torch.Tensor,
    ) -> torch.Tensor:
        # Set the defaut values of convergence parameters The total computational cost =
        # cost of SR part + cost of LR part Bigger smearing increases the cost of the SR
        # part while decreasing the cost of the LR part. Since the latter usually is
        # more expensive, we maximize the value of the smearing by default to minimize
        # the cost of the LR part. The auxilary parameter mesh_spacing then controls the
        # convergence of the SR and LR sums, respectively. The default values are chosen
        # to reach a convergence on the order of 1e-4 to 1e-5 for the test structures.
        self.smearing = self._estimate_smearing(cell)

        if self.mesh_spacing is None:
            mesh_spacing = self.smearing / 8.0
        else:
            mesh_spacing = self.mesh_spacing

        # Compute short-range (SR) part using a real space sum
        potential_sr = self._compute_sr(
            smearing=self.smearing,
            charges=charges,
            neighbor_indices=neighbor_indices,
            neighbor_distances=neighbor_distances,
        )

        # Compute long-range (LR) part using a Fourier / reciprocal space sum
        potential_lr = self._compute_lr(
            positions=positions,
            charges=charges,
            cell=cell,
            lr_wavelength=mesh_spacing,
        )

        return potential_sr + potential_lr

    def _compute_lr(
        self,
        positions: torch.Tensor,
        charges: torch.Tensor,
        cell: torch.Tensor,
        lr_wavelength: float,
    ) -> torch.Tensor:

        dtype = positions.dtype
        device = positions.device
        self._cell_cache = self._cell_cache.to(dtype=dtype, device=device)

        # Inverse of cell volume for later use
        ivolume = torch.abs(cell.det()).pow(-1)

        # Kernel function `G` and initialization of `MeshInterpolator` only depend on
        # `cell`. Caching can save up to 15%.
        if not torch.allclose(cell, self._cell_cache):
            self._cell_cache = cell.detach().clone()

            # Init 0 (Preparation): Compute number of times each basis vector of the
            # reciprocal space can be scaled until the cutoff is reached
            ns = get_ns_mesh(cell, lr_wavelength)

            # Init 1: Initialize mesh interpolator
            self._MI = MeshInterpolator(
                cell, ns, interpolation_order=self.interpolation_order
            )

<<<<<<< HEAD
            # Update the mesh for the k-space filter
            self.potential.smearing = self.smearing
            self.potential.kspace_scaling = cell.det().pow(-1)  # 1/V scaling
            self._KF.update_mesh(cell, ns)
=======
            # Init 2: Perform Fourier space convolution (FSC) to get kernel on mesh
            # 2.1: Generate k-vectors and evaluate kernel function
            kvectors = generate_kvectors_for_mesh(ns=ns, cell=cell)
            knorm_sq = torch.sum(kvectors**2, dim=3)

            # 2.2: Evaluate kernel function (careful, tensor shapes are different from
            # the pure Ewald implementation since we are no longer flattening)
            # pre-scale with volume to save some multiplications further down
            self._G = (
                self.potential.potential_fourier_from_k_sq(knorm_sq, smearing) * ivolume
            )
            fill_value = self.potential.potential_fourier_at_zero(smearing)
            self._G[0, 0, 0] = torch.full([], fill_value, device=device)
>>>>>>> 9674c8e7

        # Step 1. Compute density interpolation
        self._MI.compute_interpolation_weights(positions)
        rho_mesh = self._MI.points_to_mesh(particle_weights=charges)

        # Step 2: Perform actual convolution using FFT
        potential_mesh = self._KF.compute(rho_mesh)

        # Step 3: Back interpolation
        interpolated_potential = self._MI.mesh_to_points(potential_mesh)

<<<<<<< HEAD
        # Step 4: Remove self-contribution if desired
        if subtract_self:
            fill_value = 2.0 / (torch.pi * self.smearing**2)
            self_contrib = torch.sqrt(torch.full([], fill_value, device=device))
            interpolated_potential -= charges * self_contrib
=======
        # Step 4: Remove the self-contribution: Using the Coulomb potential as an
        # example, this is the potential generated at the origin by the fictituous
        # Gaussian charge density in order to split the potential into a SR and LR part.
        # This contribution always should be subtracted since it depends on the smearing
        # parameter, which is purely a convergence parameter.
        phalf = self.exponent / 2
        fill_value = 1 / gamma(torch.tensor(phalf + 1)) / (2 * smearing**2) ** phalf
        self_contrib = torch.full([], fill_value, device=device)
        interpolated_potential -= charges * self_contrib

        # Step 5: The method requires that the unit cell is charge-neutral.
        # If the cell has a net charge (i.e. if sum(charges) != 0), the method
        # implicitly assumes that a homogeneous background charge of the opposite sign
        # is present to make the cell neutral. In this case, the potential has to be
        # adjusted to compensate for this.
        # An extra factor of 2 is added to compensate for the division by 2 later on
        charge_tot = torch.sum(charges, dim=0)
        prefac = torch.pi**1.5 * (2 * smearing**2) ** ((3 - self.exponent) / 2)
        prefac /= (3 - self.exponent) * gamma(torch.tensor(self.exponent / 2))
        interpolated_potential -= 2 * prefac * charge_tot * ivolume
>>>>>>> 9674c8e7

        # Compensate for double counting of pairs (i,j) and (j,i)
        return interpolated_potential / 2


class PMEPotential(CalculatorBaseTorch, _PMEPotentialImpl):
    r"""Potential using a particle mesh-based Ewald (PME).

    Scaling as :math:`\mathcal{O}(NlogN)` with respect to the number of particles
    :math:`N` used as a reference to test faster implementations.

    For computing a **neighborlist** a reasonable ``cutoff`` is half the length of
    the shortest cell vector, which can be for example computed according as

    .. code-block:: python

        cell_dimensions = torch.linalg.norm(cell, dim=1)
        cutoff = torch.min(cell_dimensions) / 2 - 1e-6

    This ensures a accuracy of the short range part of ``1e-5``.

    :param exponent: the exponent :math:`p` in :math:`1/r^p` potentials
    :param atomic_smearing: Width of the atom-centered Gaussian used to split the
        Coulomb potential into the short- and long-range parts. A reasonable value for
        most systems is to set it to ``1/5`` times the neighbor list cutoff. If
        :py:obj:`None` ,it will be set to 1/5 times of half the largest box vector
        (separately for each structure).
    :param mesh_spacing: Value that determines the umber of Fourier-space grid points
        that will be used along each axis. If set to None, it will automatically be set
        to half of ``atomic_smearing``.
    :param interpolation_order: Interpolation order for mapping onto the grid, where an
        interpolation order of p corresponds to interpolation by a polynomial of degree
        ``p - 1`` (e.g. ``p = 4`` for cubic interpolation).
    :param subtract_interior: If set to :py:obj:`True`, subtract from the features of an
        atom the contributions to the potential arising from all atoms within the cutoff
        Note that if set to true, the self contribution (see previous) is also
        subtracted by default.

    Example
    -------
    We calculate the Madelung constant of a CsCl (Cesium-Chloride) crystal. The
    reference value is :math:`2 \cdot 1.7626 / \sqrt{3} \approx 2.0354`.

    >>> import torch
    >>> from vesin.torch import NeighborList

    Define crystal structure

    >>> positions = torch.tensor(
    ...     [[0.0, 0.0, 0.0], [0.5, 0.5, 0.5]], dtype=torch.float64
    ... )
    >>> charges = torch.tensor([[1.0], [-1.0]], dtype=torch.float64)
    >>> cell = torch.eye(3, dtype=torch.float64)

    Compute the neighbor indices (``"i"``, ``"j"``) and the neighbor distances ("``d``")
    using the ``vesin`` package. Refer to the `documentation <https://luthaf.fr/vesin>`_
    for details on the API.

    >>> cell_dimensions = torch.linalg.norm(cell, dim=1)
    >>> cutoff = torch.min(cell_dimensions) / 2 - 1e-6
    >>> nl = NeighborList(cutoff=cutoff, full_list=False)
    >>> i, j, neighbor_distances = nl.compute(
    ...     points=positions, box=cell, periodic=True, quantities="ijd"
    ... )
    >>> neighbor_indices = torch.stack([i, j], dim=1)

    If you inspect the neighbor list you will notice that the tensors are empty for the
    given system, which means the the whole potential will be calculated using the long
    range part of the potential. Finally, we initlize the potential class and
    ``compute`` the potential for the crystal.

    >>> pme = PMEPotential()
    >>> pme.compute(
    ...     positions=positions,
    ...     charges=charges,
    ...     cell=cell,
    ...     neighbor_indices=neighbor_indices,
    ...     neighbor_distances=neighbor_distances,
    ... )
    tensor([[-1.0192],
            [ 1.0192]], dtype=torch.float64)

    Which is close to the reference value given above.
    """

    def __init__(
        self,
        exponent: float = 1.0,
        atomic_smearing: Optional[float] = None,
        mesh_spacing: Optional[float] = None,
        interpolation_order: int = 3,
        subtract_interior: bool = False,
    ):
        CalculatorBaseTorch.__init__(self)
        _PMEPotentialImpl.__init__(
            self,
            exponent=exponent,
            atomic_smearing=atomic_smearing,
            mesh_spacing=mesh_spacing,
            interpolation_order=interpolation_order,
            subtract_interior=subtract_interior,
        )

    def compute(
        self,
        positions: Union[List[torch.Tensor], torch.Tensor],
        charges: Union[List[torch.Tensor], torch.Tensor],
        cell: Union[List[torch.Tensor], torch.Tensor],
        neighbor_indices: Union[List[torch.Tensor], torch.Tensor],
        neighbor_distances: Union[List[torch.Tensor], torch.Tensor],
    ) -> Union[torch.Tensor, List[torch.Tensor]]:
        """Compute potential for all provided "systems" stacked inside list.

        The computation is performed on the same ``device`` as ``dtype`` is the input is
        stored on. The ``dtype`` of the output tensors will be the same as the input.

        :param positions: Single or 2D tensor of shape (``len(charges), 3``) containing
            the Cartesian positions of all point charges in the system.
        :param charges: Single 2D tensor or list of 2D tensor of shape (``n_channels,
            len(positions))``. ``n_channels`` is the number of charge channels the
            potential should be calculated for a standard potential ``n_channels=1``. If
            more than one "channel" is provided multiple potentials for the same
            position but different are computed.
        :param cell: single or 2D tensor of shape (3, 3), describing the bounding
            box/unit cell of the system. Each row should be one of the bounding box
            vector; and columns should contain the x, y, and z components of these
            vectors (i.e. the cell should be given in row-major order).
        :param neighbor_indices: Single or list of 2D tensors of shape ``(n, 2)``, where
            ``n`` is the number of neighbors. The two columns correspond to the indices
            of a **half neighbor list** for the two atoms which are considered neighbors
            (e.g. within a cutoff distance).
        :param neighbor_distances: single or list of 1D tensors containing the distance
            between the ``n`` pairs corresponding to a **half neighbor list**.
        :return: Single or list of torch tensors containing the potential(s) for all
            positions. Each tensor in the list is of shape ``(len(positions),
            len(charges))``, where If the inputs are only single tensors only a single
            torch tensor with the potentials is returned.
        """

        return self._compute_impl(
            positions=positions,
            cell=cell,
            charges=charges,
            neighbor_indices=neighbor_indices,
            neighbor_distances=neighbor_distances,
        )

    def forward(
        self,
        positions: Union[List[torch.Tensor], torch.Tensor],
        charges: Union[List[torch.Tensor], torch.Tensor],
        cell: Union[List[torch.Tensor], torch.Tensor],
        neighbor_indices: Union[List[torch.Tensor], torch.Tensor],
        neighbor_distances: Union[List[torch.Tensor], torch.Tensor],
    ) -> Union[torch.Tensor, List[torch.Tensor]]:
        """Forward just calls :py:meth:`compute`."""
        return self.compute(
            positions=positions,
            charges=charges,
            cell=cell,
            neighbor_indices=neighbor_indices,
            neighbor_distances=neighbor_distances,
        )<|MERGE_RESOLUTION|>--- conflicted
+++ resolved
@@ -12,20 +12,11 @@
 class _PMEPotentialImpl(PeriodicBase):
     def __init__(
         self,
-<<<<<<< HEAD
         exponent: float = 1.0,
         atomic_smearing: Optional[float] = None,
         mesh_spacing: Optional[float] = None,
         interpolation_order: int = 3,
-        subtract_self: bool = True,
         subtract_interior: bool = False,
-=======
-        exponent: float,
-        atomic_smearing: Optional[float],
-        mesh_spacing: Optional[float],
-        interpolation_order: int,
-        subtract_interior: bool,
->>>>>>> 9674c8e7
     ):
         if interpolation_order not in [1, 2, 3, 4, 5]:
             raise ValueError("Only `interpolation_order` from 1 to 5 are allowed")
@@ -125,26 +116,10 @@
                 cell, ns, interpolation_order=self.interpolation_order
             )
 
-<<<<<<< HEAD
             # Update the mesh for the k-space filter
             self.potential.smearing = self.smearing
             self.potential.kspace_scaling = cell.det().pow(-1)  # 1/V scaling
             self._KF.update_mesh(cell, ns)
-=======
-            # Init 2: Perform Fourier space convolution (FSC) to get kernel on mesh
-            # 2.1: Generate k-vectors and evaluate kernel function
-            kvectors = generate_kvectors_for_mesh(ns=ns, cell=cell)
-            knorm_sq = torch.sum(kvectors**2, dim=3)
-
-            # 2.2: Evaluate kernel function (careful, tensor shapes are different from
-            # the pure Ewald implementation since we are no longer flattening)
-            # pre-scale with volume to save some multiplications further down
-            self._G = (
-                self.potential.potential_fourier_from_k_sq(knorm_sq, smearing) * ivolume
-            )
-            fill_value = self.potential.potential_fourier_at_zero(smearing)
-            self._G[0, 0, 0] = torch.full([], fill_value, device=device)
->>>>>>> 9674c8e7
 
         # Step 1. Compute density interpolation
         self._MI.compute_interpolation_weights(positions)
@@ -156,20 +131,13 @@
         # Step 3: Back interpolation
         interpolated_potential = self._MI.mesh_to_points(potential_mesh)
 
-<<<<<<< HEAD
-        # Step 4: Remove self-contribution if desired
-        if subtract_self:
-            fill_value = 2.0 / (torch.pi * self.smearing**2)
-            self_contrib = torch.sqrt(torch.full([], fill_value, device=device))
-            interpolated_potential -= charges * self_contrib
-=======
         # Step 4: Remove the self-contribution: Using the Coulomb potential as an
         # example, this is the potential generated at the origin by the fictituous
         # Gaussian charge density in order to split the potential into a SR and LR part.
         # This contribution always should be subtracted since it depends on the smearing
         # parameter, which is purely a convergence parameter.
         phalf = self.exponent / 2
-        fill_value = 1 / gamma(torch.tensor(phalf + 1)) / (2 * smearing**2) ** phalf
+        fill_value = 1 / gamma(torch.tensor(phalf + 1)) / (2 * self.smearing**2) ** phalf
         self_contrib = torch.full([], fill_value, device=device)
         interpolated_potential -= charges * self_contrib
 
@@ -180,10 +148,9 @@
         # adjusted to compensate for this.
         # An extra factor of 2 is added to compensate for the division by 2 later on
         charge_tot = torch.sum(charges, dim=0)
-        prefac = torch.pi**1.5 * (2 * smearing**2) ** ((3 - self.exponent) / 2)
+        prefac = torch.pi**1.5 * (2 * self.smearing**2) ** ((3 - self.exponent) / 2)
         prefac /= (3 - self.exponent) * gamma(torch.tensor(self.exponent / 2))
         interpolated_potential -= 2 * prefac * charge_tot * ivolume
->>>>>>> 9674c8e7
 
         # Compensate for double counting of pairs (i,j) and (j,i)
         return interpolated_potential / 2
