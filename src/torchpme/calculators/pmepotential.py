from typing import List, Optional, Union

import torch

from ..lib.kspace_filter import KSpaceFilter
from ..lib.kvectors import get_ns_mesh
from ..lib.mesh_interpolator import MeshInterpolator
from .base import CalculatorBaseTorch, PeriodicBase


class _PMEPotentialImpl(PeriodicBase):
    def __init__(
        self,
<<<<<<< HEAD
        exponent: float = 1.0,
        atomic_smearing: Optional[float] = None,
        mesh_spacing: Optional[float] = None,
        interpolation_order: int = 3,
        subtract_self: bool = True,
        subtract_interior: bool = False,
=======
        exponent: float,
        atomic_smearing: Optional[float],
        mesh_spacing: Optional[float],
        interpolation_order: int,
        subtract_self: bool,
        subtract_interior: bool,
>>>>>>> 533d966f
    ):
        if interpolation_order not in [1, 2, 3, 4, 5]:
            raise ValueError("Only `interpolation_order` from 1 to 5 are allowed")

        PeriodicBase.__init__(
            self,
            exponent=exponent,
            atomic_smearing=atomic_smearing,
            subtract_interior=subtract_interior,
        )
        self.mesh_spacing = mesh_spacing
        self.interpolation_order = interpolation_order

        # If interior contributions are to be subtracted, also do so for self term
        if self.subtract_interior:
            subtract_self = True
        self.subtract_self = subtract_self

        # TorchScript requires to initialize all attributes in __init__
        self._cell_cache = -1 * torch.ones([3, 3])
        self._MI = MeshInterpolator(
            cell=torch.eye(3),
            ns_mesh=torch.ones(3, dtype=int),
            interpolation_order=self.interpolation_order,
        )

        # Initialize the filter module
        self._KF = KSpaceFilter(
            cell=torch.eye(3),
            ns_mesh=torch.ones(3, dtype=int),
            kernel=self.potential,
            fft_norm="backward",
            ifft_norm="forward",
        )

    def _compute_single_system(
        self,
        positions: torch.Tensor,
        charges: torch.Tensor,
        cell: torch.Tensor,
        neighbor_indices: torch.Tensor,
        neighbor_distances: torch.Tensor,
    ) -> torch.Tensor:
        # Set the defaut values of convergence parameters The total computational cost =
        # cost of SR part + cost of LR part Bigger smearing increases the cost of the SR
        # part while decreasing the cost of the LR part. Since the latter usually is
        # more expensive, we maximize the value of the smearing by default to minimize
        # the cost of the LR part. The auxilary parameter mesh_spacing then controls the
        # convergence of the SR and LR sums, respectively. The default values are chosen
        # to reach a convergence on the order of 1e-4 to 1e-5 for the test structures.
<<<<<<< HEAD
        cell, neighbor_indices, neighbor_shifts, self.smearing = self._prepare(
            cell=cell,
            neighbor_indices=neighbor_indices,
            neighbor_shifts=neighbor_shifts,
        )
=======
        smearing = self._estimate_smearing(cell)
>>>>>>> 533d966f

        if self.mesh_spacing is None:
            mesh_spacing = self.smearing / 8.0
        else:
            mesh_spacing = self.mesh_spacing

        # Compute short-range (SR) part using a real space sum
        potential_sr = self._compute_sr(
<<<<<<< HEAD
            positions=positions,
            charges=charges,
            cell=cell,
            smearing=self.smearing,
=======
            smearing=smearing,
            charges=charges,
>>>>>>> 533d966f
            neighbor_indices=neighbor_indices,
            neighbor_distances=neighbor_distances,
        )

        # Compute long-range (LR) part using a Fourier / reciprocal space sum
        potential_lr = self._compute_lr(
            positions=positions,
            charges=charges,
            cell=cell,
            lr_wavelength=mesh_spacing,
        )

        return potential_sr + potential_lr

    def _compute_lr(
        self,
        positions: torch.Tensor,
        charges: torch.Tensor,
        cell: torch.Tensor,
        lr_wavelength: float,
        subtract_self: bool = True,
    ) -> torch.Tensor:

        dtype = positions.dtype
        device = positions.device
        self._cell_cache = self._cell_cache.to(dtype=dtype, device=device)

        # Kernel function `G` and initialization of `MeshInterpolator` only depend on
        # `cell`. Caching can save up to 15%.
        if not torch.allclose(cell, self._cell_cache):
            self._cell_cache = cell.detach().clone()

            # Init 0 (Preparation): Compute number of times each basis vector of the
            # reciprocal space can be scaled until the cutoff is reached
            ns = get_ns_mesh(cell, lr_wavelength)

            # Init 1: Initialize mesh interpolator
            self._MI = MeshInterpolator(
                cell, ns, interpolation_order=self.interpolation_order
            )

            # Update the mesh for the k-space filter
            self.potential.smearing = self.smearing
            self.potential.kspace_scaling = cell.det().pow(-1)  # 1/V scaling
            self._KF.update_mesh(cell, ns)

        # Step 1. Compute density interpolation
        self._MI.compute_interpolation_weights(positions)
        rho_mesh = self._MI.points_to_mesh(particle_weights=charges)

        # Step 2: Perform actual convolution using FFT
        potential_mesh = self._KF.compute(rho_mesh)

        # Step 3: Back interpolation
        interpolated_potential = self._MI.mesh_to_points(potential_mesh)

        # Step 4: Remove self-contribution if desired
        if subtract_self:
            fill_value = 2.0 / (torch.pi * self.smearing**2)
            self_contrib = torch.sqrt(torch.full([], fill_value, device=device))
            interpolated_potential -= charges * self_contrib

        # Compensate for double counting of pairs (i,j) and (j,i)
        return interpolated_potential / 2


class PMEPotential(CalculatorBaseTorch, _PMEPotentialImpl):
    r"""Potential using a particle mesh-based Ewald (PME).

    Scaling as :math:`\mathcal{O}(NlogN)` with respect to the number of particles
    :math:`N` used as a reference to test faster implementations.

    For computing a **neighborlist** a reasonable ``cutoff`` is half the length of
    the shortest cell vector, which can be for example computed according as

    .. code-block:: python

        cell_dimensions = torch.linalg.norm(cell, dim=1)
        cutoff = torch.min(cell_dimensions) / 2 - 1e-6

    This ensures a accuracy of the short range part of ``1e-5``.

    :param exponent: the exponent :math:`p` in :math:`1/r^p` potentials
    :param atomic_smearing: Width of the atom-centered Gaussian used to split the
        Coulomb potential into the short- and long-range parts. A reasonable value for
        most systems is to set it to ``1/5`` times the neighbor list cutoff. If
        :py:obj:`None` ,it will be set to 1/5 times of half the largest box vector
        (separately for each structure).
    :param mesh_spacing: Value that determines the umber of Fourier-space grid points
        that will be used along each axis. If set to None, it will automatically be set
        to half of ``atomic_smearing``.
    :param interpolation_order: Interpolation order for mapping onto the grid, where an
        interpolation order of p corresponds to interpolation by a polynomial of degree
        ``p - 1`` (e.g. ``p = 4`` for cubic interpolation).
    :param subtract_self: If set to :py:obj:`True`, subtract from the features of an
        atom the contributions to the potential arising from that atom itself (but not
        the periodic images).
    :param subtract_interior: If set to :py:obj:`True`, subtract from the features of an
        atom the contributions to the potential arising from all atoms within the cutoff
        Note that if set to true, the self contribution (see previous) is also
        subtracted by default.

    Example
    -------
    We calculate the Madelung constant of a CsCl (Cesium-Chloride) crystal. The
    reference value is :math:`2 \cdot 1.7626 / \sqrt{3} \approx 2.0354`.

    >>> import torch
    >>> from vesin.torch import NeighborList

    Define crystal structure

    >>> positions = torch.tensor(
    ...     [[0.0, 0.0, 0.0], [0.5, 0.5, 0.5]], dtype=torch.float64
    ... )
    >>> charges = torch.tensor([[1.0], [-1.0]], dtype=torch.float64)
    >>> cell = torch.eye(3, dtype=torch.float64)

    Compute the neighbor indices (``"i"``, ``"j"``) and the neighbor distances ("``d``")
    using the ``vesin`` package. Refer to the `documentation <https://luthaf.fr/vesin>`_
    for details on the API.

    >>> cell_dimensions = torch.linalg.norm(cell, dim=1)
    >>> cutoff = torch.min(cell_dimensions) / 2 - 1e-6
    >>> nl = NeighborList(cutoff=cutoff, full_list=False)
    >>> i, j, neighbor_distances = nl.compute(
    ...     points=positions, box=cell, periodic=True, quantities="ijd"
    ... )
    >>> neighbor_indices = torch.stack([i, j], dim=1)

    If you inspect the neighbor list you will notice that the tensors are empty for the
    given system, which means the the whole potential will be calculated using the long
    range part of the potential. Finally, we initlize the potential class and
    ``compute`` the potential for the crystal.

    >>> pme = PMEPotential()
    >>> pme.compute(
    ...     positions=positions,
    ...     charges=charges,
    ...     cell=cell,
    ...     neighbor_indices=neighbor_indices,
    ...     neighbor_distances=neighbor_distances,
    ... )
    tensor([[-1.0192],
            [ 1.0192]], dtype=torch.float64)

    Which is the close the reference value given above.
    """

    def __init__(
        self,
        exponent: float = 1.0,
        atomic_smearing: Optional[float] = None,
        mesh_spacing: Optional[float] = None,
        interpolation_order: int = 3,
        subtract_self: bool = True,
        subtract_interior: bool = False,
    ):
        CalculatorBaseTorch.__init__(self)
        _PMEPotentialImpl.__init__(
            self,
            exponent=exponent,
            atomic_smearing=atomic_smearing,
            mesh_spacing=mesh_spacing,
            interpolation_order=interpolation_order,
            subtract_self=subtract_self,
            subtract_interior=subtract_interior,
        )

    def compute(
        self,
        positions: Union[List[torch.Tensor], torch.Tensor],
        charges: Union[List[torch.Tensor], torch.Tensor],
        cell: Union[List[torch.Tensor], torch.Tensor],
        neighbor_indices: Union[List[torch.Tensor], torch.Tensor],
        neighbor_distances: Union[List[torch.Tensor], torch.Tensor],
    ) -> Union[torch.Tensor, List[torch.Tensor]]:
        """Compute potential for all provided "systems" stacked inside list.

        The computation is performed on the same ``device`` as ``dtype`` is the input is
        stored on. The ``dtype`` of the output tensors will be the same as the input.

        :param positions: Single or 2D tensor of shape (``len(charges), 3``) containing
            the Cartesian positions of all point charges in the system.
        :param charges: Single 2D tensor or list of 2D tensor of shape (``n_channels,
            len(positions))``. ``n_channels`` is the number of charge channels the
            potential should be calculated for a standard potential ``n_channels=1``. If
            more than one "channel" is provided multiple potentials for the same
            position but different are computed.
        :param cell: single or 2D tensor of shape (3, 3), describing the bounding
            box/unit cell of the system. Each row should be one of the bounding box
            vector; and columns should contain the x, y, and z components of these
            vectors (i.e. the cell should be given in row-major order).
        :param neighbor_indices: Single or list of 2D tensors of shape ``(n, 2)``, where
            ``n`` is the number of neighbors. The two columns correspond to the indices
            of a **half neighbor list** for the two atoms which are considered neighbors
            (e.g. within a cutoff distance).
        :param neighbor_distances: single or list of 1D tensors containing the distance
            between the ``n`` pairs corresponding to a **half neighbor list**.
        :return: Single or list of torch tensors containing the potential(s) for all
            positions. Each tensor in the list is of shape ``(len(positions),
            len(charges))``, where If the inputs are only single tensors only a single
            torch tensor with the potentials is returned.
        """

        return self._compute_impl(
            positions=positions,
            cell=cell,
            charges=charges,
            neighbor_indices=neighbor_indices,
            neighbor_distances=neighbor_distances,
        )

    def forward(
        self,
        positions: Union[List[torch.Tensor], torch.Tensor],
        charges: Union[List[torch.Tensor], torch.Tensor],
        cell: Union[List[torch.Tensor], torch.Tensor],
        neighbor_indices: Union[List[torch.Tensor], torch.Tensor],
        neighbor_distances: Union[List[torch.Tensor], torch.Tensor],
    ) -> Union[torch.Tensor, List[torch.Tensor]]:
        """Forward just calls :py:meth:`compute`."""
        return self.compute(
            positions=positions,
            charges=charges,
            cell=cell,
            neighbor_indices=neighbor_indices,
            neighbor_distances=neighbor_distances,
        )<|MERGE_RESOLUTION|>--- conflicted
+++ resolved
@@ -11,21 +11,12 @@
 class _PMEPotentialImpl(PeriodicBase):
     def __init__(
         self,
-<<<<<<< HEAD
         exponent: float = 1.0,
         atomic_smearing: Optional[float] = None,
         mesh_spacing: Optional[float] = None,
         interpolation_order: int = 3,
         subtract_self: bool = True,
         subtract_interior: bool = False,
-=======
-        exponent: float,
-        atomic_smearing: Optional[float],
-        mesh_spacing: Optional[float],
-        interpolation_order: int,
-        subtract_self: bool,
-        subtract_interior: bool,
->>>>>>> 533d966f
     ):
         if interpolation_order not in [1, 2, 3, 4, 5]:
             raise ValueError("Only `interpolation_order` from 1 to 5 are allowed")
@@ -76,15 +67,7 @@
         # the cost of the LR part. The auxilary parameter mesh_spacing then controls the
         # convergence of the SR and LR sums, respectively. The default values are chosen
         # to reach a convergence on the order of 1e-4 to 1e-5 for the test structures.
-<<<<<<< HEAD
-        cell, neighbor_indices, neighbor_shifts, self.smearing = self._prepare(
-            cell=cell,
-            neighbor_indices=neighbor_indices,
-            neighbor_shifts=neighbor_shifts,
-        )
-=======
-        smearing = self._estimate_smearing(cell)
->>>>>>> 533d966f
+        self.smearing = self._estimate_smearing(cell)
 
         if self.mesh_spacing is None:
             mesh_spacing = self.smearing / 8.0
@@ -93,15 +76,8 @@
 
         # Compute short-range (SR) part using a real space sum
         potential_sr = self._compute_sr(
-<<<<<<< HEAD
-            positions=positions,
+            smearing=self.smearing,
             charges=charges,
-            cell=cell,
-            smearing=self.smearing,
-=======
-            smearing=smearing,
-            charges=charges,
->>>>>>> 533d966f
             neighbor_indices=neighbor_indices,
             neighbor_distances=neighbor_distances,
         )
